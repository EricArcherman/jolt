# Jolt

![imgs/jolt_alpha.png](imgs/jolt_alpha.png)

Just One Lookup Table.

<<<<<<< HEAD
Jolt is a zkVM (zero-knowledge virtual machine) for RISC-V, built to be the simplest, fastest, and most extensible general-purpose of its kind. This repository currently contains an implementation of Jolt for the RISC-V 32-bit Base Integer Instruction Set + M Standard Extension for Integer Multiplication and Division (RV32IM). _Contributors are welcome!_
=======
Jolt is a zkVM (zero-knowledge virtual machine) for RISC-V, built to be the simplest, fastest, and most extensible general-purpose zkVM of its kind. This repository currently contains an implementation of Jolt for the RISC-V 32-bit Base Integer instruction set (RV32I). _Contributors are welcome!_
>>>>>>> 55b9830a

The Jolt [paper](https://eprint.iacr.org/2023/1217.pdf) was written by Arasu Arun, Srinath Setty, and Justin Thaler.

## Resources

- [Docs](https://jolt.a16zcrypto.com/) (The Jolt Book)
- Blog posts
  - [Accelerating the world computer: Implementing Jolt, a new state-of-the-art zkVM](https://a16zcrypto.com/posts/article/accelerating-the-world-computer-implementing-jolt)
  - [Building Jolt: A fast, easy-to-use zkVM](https://a16zcrypto.com/posts/article/building-jolt/)
  - [FAQs on Jolt’s initial implementation](https://a16zcrypto.com/posts/article/faqs-on-jolts-initial-implementation)
  - [A new era in SNARK design: Releasing Jolt](https://a16zcrypto.com/posts/article/a-new-era-in-snark-design-releasing-jolt)
  - [Introducing Lasso and Jolt](https://a16zcrypto.com/posts/article/introducing-lasso-and-jolt/)
  - [Understanding Lasso and Jolt, from theory to code](https://a16zcrypto.com/posts/article/building-on-lasso-and-jolt/)
- Papers
  - [Lasso paper](https://eprint.iacr.org/2023/1216.pdf)
  - [Jolt paper](https://eprint.iacr.org/2023/1217.pdf)

## Quickstart

> [!NOTE]
> Jolt is in alpha and is not suitable for production use at this time.

For developers looking to build using Jolt, check out the [Quickstart guide](https://jolt.a16zcrypto.com/usage/quickstart.html).

For developers looking to contribute to Jolt, follow the instructions below.

## Installation

You will need Rust [nightly](./rust-toolchain.toml).

If you have `rustup` installed, you do not need to do anything as it will
automatically install the correct toolchain and any additional targets on the
first `cargo` invocation.


Clone this repo:

```git clone git@github.com:a16z/jolt.git```

To check if `rustup` has picked the right version of Rust run `rustup show`
inside the cloned repository.

```cd jolt; rustup show```.

## Build

This repository uses workspaces, and each workspace can be built individually, e.g.

```cargo build -p jolt-core```

For faster incremental builds, use the `build-fast` profile:

```cargo build --profile build-fast -p jolt-core```

## Test

Unit and end-to-end tests for `jolt-core` can be run using the following command:

```cargo test -p jolt-core```

Examples in the [`examples`](./examples/) directory can be run using e.g.

```cargo run --release -p sha2-chain```

## CUDA Support

CUDA acceleration is still a pre-alpha WIP and should not be used.

## Performance profiling

Jolt uses [tracing_chrome](https://crates.io/crates/tracing-chrome) for performance profiling.

To generate a trace, run:

```cargo run --release -p jolt-core profile --name sha3 --format chrome```

Where `--name` can be `sha2`, `sha3`, `sha2-chain`, or `fibonacci`. The corresponding guest programs can be found in the [`examples`](./examples/) directory. The benchmark inputs are provided in [`bench.rs`](./jolt-core/src/benches/bench.rs).

The above command will output a JSON file, e.g. `trace-1712455107389520.json`, which can be viewed in [Perfetto](https://ui.perfetto.dev/).

## CI Benchmarking

We have enabled [benchmarking during CI](https://a16z.github.io/jolt/dev/bench/) to track performance changes over time in terms of prover runtime and peak memory usage.

## Acknowledgements

*This repository started as a fork of https://github.com/arkworks-rs/spartan. Original Spartan [code](https://github.com/microsoft/Spartan) by Srinath Setty.*

## Licensing

Jolt is dual licensed under the following two licenses at your discretion: the MIT License (see [LICENSE-MIT](https://github.com/a16z/jolt/blob/main/LICENSE-MIT)), and the Apache License (see [LICENSE-APACHE](https://github.com/a16z/jolt/blob/main/LICENSE-APACHE)).

Jolt is Copyright (c) a16z 2023. However, certain portions of the Jolt codebase are modifications or ports of third party code, as indicated in the applicable code headers for such code or in the copyright attribution notices we have included in the directories for such code.

## Disclaimer

*This code is being provided as is. No guarantee, representation or warranty is being made, express or implied, as to the safety or correctness of the code. It has not been audited and as such there can be no assurance it will work as intended, and users may experience delays, failures, errors, omissions or loss of transmitted information. Nothing in this repo should be construed as investment advice or legal advice for any particular facts or circumstances and is not meant to replace competent counsel. It is strongly advised for you to contact a reputable attorney in your jurisdiction for any questions or concerns with respect thereto. a16z is not liable for any use of the foregoing, and users should proceed with caution and use at their own risk. See a16z.com/disclosures for more info.*<|MERGE_RESOLUTION|>--- conflicted
+++ resolved
@@ -4,11 +4,7 @@
 
 Just One Lookup Table.
 
-<<<<<<< HEAD
 Jolt is a zkVM (zero-knowledge virtual machine) for RISC-V, built to be the simplest, fastest, and most extensible general-purpose of its kind. This repository currently contains an implementation of Jolt for the RISC-V 32-bit Base Integer Instruction Set + M Standard Extension for Integer Multiplication and Division (RV32IM). _Contributors are welcome!_
-=======
-Jolt is a zkVM (zero-knowledge virtual machine) for RISC-V, built to be the simplest, fastest, and most extensible general-purpose zkVM of its kind. This repository currently contains an implementation of Jolt for the RISC-V 32-bit Base Integer instruction set (RV32I). _Contributors are welcome!_
->>>>>>> 55b9830a
 
 The Jolt [paper](https://eprint.iacr.org/2023/1217.pdf) was written by Arasu Arun, Srinath Setty, and Justin Thaler.
 
@@ -73,10 +69,6 @@
 
 ```cargo run --release -p sha2-chain```
 
-## CUDA Support
-
-CUDA acceleration is still a pre-alpha WIP and should not be used.
-
 ## Performance profiling
 
 Jolt uses [tracing_chrome](https://crates.io/crates/tracing-chrome) for performance profiling.
