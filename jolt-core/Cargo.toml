--- conflicted
+++ resolved
@@ -88,11 +88,8 @@
 once_cell = "1.19.0"
 rand_distr = "0.4.3"
 anyhow = "1.0.97"
-<<<<<<< HEAD
 derive_more = { version = "2.0.1", features = ["from"] }
-=======
 paste = "1.0.15"
->>>>>>> 9372e6ab
 
 [dev-dependencies]
 criterion = { version = "0.5.1", features = ["html_reports"] }
