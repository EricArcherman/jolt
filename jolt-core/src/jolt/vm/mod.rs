#![allow(clippy::type_complexity)]
#![allow(dead_code)]

use crate::field::JoltField;
use crate::poly::multilinear_polynomial::MultilinearPolynomial;
use crate::poly::opening_proof::{
    ProverOpeningAccumulator, ReducedOpeningProof, VerifierOpeningAccumulator,
};
use crate::r1cs::constraints::R1CSConstraints;
use crate::r1cs::spartan::{self, UniformSpartanProof};
use ark_serialize::{CanonicalDeserialize, CanonicalSerialize};
use common::rv_trace::{MemoryLayout, NUM_CIRCUIT_FLAGS};
use serde::{Deserialize, Serialize};
use std::marker::PhantomData;
use strum::EnumCount;
use timestamp_range_check::TimestampRangeCheckStuff;

use crate::join_conditional;
use crate::jolt::{
    instruction::{
        div::DIVInstruction, divu::DIVUInstruction, mulh::MULHInstruction,
        mulhsu::MULHSUInstruction, rem::REMInstruction, remu::REMUInstruction,
        VirtualInstructionSequence,
    },
    subtable::JoltSubtableSet,
    vm::timestamp_range_check::TimestampValidityProof,
};
use crate::lasso::memory_checking::{
    Initializable, MemoryCheckingProver, MemoryCheckingVerifier, StructuredPolynomialData,
};
use crate::msm::icicle;
use crate::poly::commitment::commitment_scheme::{BatchType, CommitmentScheme};
use crate::r1cs::inputs::{ConstraintInput, R1CSPolynomials, R1CSProof, R1CSStuff};
use crate::utils::errors::ProofVerifyError;
use crate::utils::thread::drop_in_background_thread;
use crate::utils::transcript::{AppendToTranscript, Transcript};
use common::{
    constants::MEMORY_OPS_PER_INSTRUCTION,
    rv_trace::{ELFInstruction, JoltDevice, MemoryOp},
};

use self::bytecode::{BytecodePreprocessing, BytecodeProof, BytecodeRow, BytecodeStuff};
use self::instruction_lookups::{
    InstructionLookupStuff, InstructionLookupsPreprocessing, InstructionLookupsProof,
};
use self::read_write_memory::{
    ReadWriteMemoryPolynomials, ReadWriteMemoryPreprocessing, ReadWriteMemoryProof,
    ReadWriteMemoryStuff,
};

use super::instruction::lb::LBInstruction;
use super::instruction::lbu::LBUInstruction;
use super::instruction::lh::LHInstruction;
use super::instruction::lhu::LHUInstruction;
use super::instruction::sb::SBInstruction;
use super::instruction::sh::SHInstruction;
use super::instruction::JoltInstructionSet;

#[derive(Clone)]
pub struct JoltPreprocessing<const C: usize, F, PCS, ProofTranscript>
where
    F: JoltField,
    PCS: CommitmentScheme<ProofTranscript, Field = F>,
    ProofTranscript: Transcript,
{
    pub generators: PCS::Setup,
    pub instruction_lookups: InstructionLookupsPreprocessing<C, F>,
    pub bytecode: BytecodePreprocessing<F>,
    pub read_write_memory: ReadWriteMemoryPreprocessing,
    pub memory_layout: MemoryLayout,
    field: F::SmallValueLookupTables,
}

#[derive(Clone, Serialize, Deserialize, Debug)]
pub struct JoltTraceStep<InstructionSet: JoltInstructionSet> {
    pub instruction_lookup: Option<InstructionSet>,
    pub bytecode_row: BytecodeRow,
    pub memory_ops: [MemoryOp; MEMORY_OPS_PER_INSTRUCTION],
    pub circuit_flags: [bool; NUM_CIRCUIT_FLAGS],
}

pub struct ProverDebugInfo<F, ProofTranscript>
where
    F: JoltField,
    ProofTranscript: Transcript,
{
    pub(crate) transcript: ProofTranscript,
    pub(crate) opening_accumulator: ProverOpeningAccumulator<F, ProofTranscript>,
}

impl<InstructionSet: JoltInstructionSet> JoltTraceStep<InstructionSet> {
    fn no_op() -> Self {
        JoltTraceStep {
            instruction_lookup: None,
            bytecode_row: BytecodeRow::no_op(0),
            memory_ops: [
                MemoryOp::noop_read(),  // rs1
                MemoryOp::noop_read(),  // rs2
                MemoryOp::noop_write(), // rd is write-only
                MemoryOp::noop_read(),  // RAM
            ],
            circuit_flags: [false; NUM_CIRCUIT_FLAGS],
        }
    }

    fn pad(trace: &mut Vec<Self>) {
        let unpadded_length = trace.len();
        let padded_length = unpadded_length.next_power_of_two();
        trace.resize(padded_length, Self::no_op());
    }
}

#[derive(CanonicalSerialize, CanonicalDeserialize)]
pub struct JoltProof<
    const C: usize,
    const M: usize,
    I,
    F,
    PCS,
    InstructionSet,
    Subtables,
    ProofTranscript,
> where
    I: ConstraintInput,
    F: JoltField,
    PCS: CommitmentScheme<ProofTranscript, Field = F>,
    InstructionSet: JoltInstructionSet,
    Subtables: JoltSubtableSet<F>,
    ProofTranscript: Transcript,
{
    pub trace_length: usize,
    pub program_io: JoltDevice,
    pub bytecode: BytecodeProof<F, PCS, ProofTranscript>,
    pub read_write_memory: ReadWriteMemoryProof<F, PCS, ProofTranscript>,
    pub instruction_lookups:
        InstructionLookupsProof<C, M, F, PCS, InstructionSet, Subtables, ProofTranscript>,
    pub r1cs: UniformSpartanProof<C, I, F, ProofTranscript>,
    pub opening_proof: ReducedOpeningProof<F, PCS, ProofTranscript>,
}

#[derive(Default, CanonicalSerialize, CanonicalDeserialize)]
pub struct JoltStuff<T: CanonicalSerialize + CanonicalDeserialize + Sync> {
    pub(crate) bytecode: BytecodeStuff<T>,
    pub(crate) read_write_memory: ReadWriteMemoryStuff<T>,
    pub(crate) instruction_lookups: InstructionLookupStuff<T>,
    pub(crate) timestamp_range_check: TimestampRangeCheckStuff<T>,
    pub(crate) r1cs: R1CSStuff<T>,
}

impl<T: CanonicalSerialize + CanonicalDeserialize + Sync> StructuredPolynomialData<T>
    for JoltStuff<T>
{
    fn read_write_values(&self) -> Vec<&T> {
        self.bytecode
            .read_write_values()
            .into_iter()
            .chain(self.read_write_memory.read_write_values())
            .chain(self.instruction_lookups.read_write_values())
            .chain(self.timestamp_range_check.read_write_values())
            .chain(self.r1cs.read_write_values())
            .collect()
    }

    fn init_final_values(&self) -> Vec<&T> {
        self.bytecode
            .init_final_values()
            .into_iter()
            .chain(self.read_write_memory.init_final_values())
            .chain(self.instruction_lookups.init_final_values())
            .chain(self.timestamp_range_check.init_final_values())
            .chain(self.r1cs.init_final_values())
            .collect()
    }

    fn read_write_values_mut(&mut self) -> Vec<&mut T> {
        self.bytecode
            .read_write_values_mut()
            .into_iter()
            .chain(self.read_write_memory.read_write_values_mut())
            .chain(self.instruction_lookups.read_write_values_mut())
            .chain(self.timestamp_range_check.read_write_values_mut())
            .chain(self.r1cs.read_write_values_mut())
            .collect()
    }

    fn init_final_values_mut(&mut self) -> Vec<&mut T> {
        self.bytecode
            .init_final_values_mut()
            .into_iter()
            .chain(self.read_write_memory.init_final_values_mut())
            .chain(self.instruction_lookups.init_final_values_mut())
            .chain(self.timestamp_range_check.init_final_values_mut())
            .chain(self.r1cs.init_final_values_mut())
            .collect()
    }
}

/// Note –– F: JoltField bound is not enforced.
///
/// See issue #112792 <https://github.com/rust-lang/rust/issues/112792>.
/// Adding #![feature(lazy_type_alias)] to the crate attributes seem to break
/// `alloy_sol_types`.
pub type JoltPolynomials<F: JoltField> = JoltStuff<MultilinearPolynomial<F>>;
/// Note –– PCS: CommitmentScheme bound is not enforced.
///
/// See issue #112792 <https://github.com/rust-lang/rust/issues/112792>.
/// Adding #![feature(lazy_type_alias)] to the crate attributes seem to break
/// `alloy_sol_types`.
pub type JoltCommitments<PCS: CommitmentScheme<ProofTranscript>, ProofTranscript: Transcript> =
    JoltStuff<PCS::Commitment>;

impl<
        const C: usize,
        T: CanonicalSerialize + CanonicalDeserialize + Default + Sync,
        PCS: CommitmentScheme<ProofTranscript>,
        ProofTranscript: Transcript,
    > Initializable<T, JoltPreprocessing<C, PCS::Field, PCS, ProofTranscript>> for JoltStuff<T>
{
    fn initialize(preprocessing: &JoltPreprocessing<C, PCS::Field, PCS, ProofTranscript>) -> Self {
        Self {
            bytecode: BytecodeStuff::initialize(&preprocessing.bytecode),
            read_write_memory: ReadWriteMemoryStuff::initialize(&preprocessing.read_write_memory),
            instruction_lookups: InstructionLookupStuff::initialize(
                &preprocessing.instruction_lookups,
            ),
            timestamp_range_check: TimestampRangeCheckStuff::initialize(
                &crate::lasso::memory_checking::NoPreprocessing,
            ),
            r1cs: R1CSStuff::initialize(&C),
        }
    }
}

impl<F: JoltField> JoltPolynomials<F> {
    #[tracing::instrument(skip_all, name = "JoltPolynomials::commit")]
    pub fn commit<const C: usize, PCS, ProofTranscript>(
        &self,
        preprocessing: &JoltPreprocessing<C, F, PCS, ProofTranscript>,
    ) -> JoltCommitments<PCS, ProofTranscript>
    where
        PCS: CommitmentScheme<ProofTranscript, Field = F>,
        ProofTranscript: Transcript,
    {
        let span = tracing::span!(tracing::Level::INFO, "commit::initialize");
        let _guard = span.enter();
        let mut commitments = JoltCommitments::<PCS, ProofTranscript>::initialize(preprocessing);
        drop(_guard);
        drop(span);

        let trace_polys = self.read_write_values();
<<<<<<< HEAD
        let trace_comitments =
            PCS::batch_commit(&trace_polys, &preprocessing.generators, BatchType::Big);
=======
        let span = tracing::span!(tracing::Level::INFO, "commit::trace_commitments");
        let _guard = span.enter();
        let trace_commitments =
            PCS::batch_commit_polys_ref(&trace_polys, &preprocessing.generators, BatchType::Big);
        drop(_guard);
        drop(span);

>>>>>>> 1145ec43
        commitments
            .read_write_values_mut()
            .into_iter()
            .zip(trace_commitments.into_iter())
            .for_each(|(dest, src)| *dest = src);

        let span = tracing::span!(tracing::Level::INFO, "commit::t_final");
        let _guard = span.enter();
        commitments.bytecode.t_final =
            PCS::commit(&self.bytecode.t_final, &preprocessing.generators);
        drop(_guard);
        drop(span);

        let span = tracing::span!(tracing::Level::INFO, "commit::read_write_memory");
        let _guard = span.enter();
        (
            commitments.read_write_memory.v_final,
            commitments.read_write_memory.t_final,
        ) = join_conditional!(
            || PCS::commit(&self.read_write_memory.v_final, &preprocessing.generators),
            || PCS::commit(&self.read_write_memory.t_final, &preprocessing.generators)
        );
<<<<<<< HEAD
        commitments.instruction_lookups.final_cts = PCS::batch_commit(
            &self
                .instruction_lookups
                .final_cts
                .iter()
                .collect::<Vec<_>>(),
=======
        drop(_guard);
        drop(span);

        let span = tracing::span!(
            tracing::Level::INFO,
            "commit::commit_instructions_final_cts"
        );
        let _guard = span.enter();
        commitments.instruction_lookups.final_cts = PCS::batch_commit_polys(
            &self.instruction_lookups.final_cts,
>>>>>>> 1145ec43
            &preprocessing.generators,
            BatchType::Big,
        );
        drop(_guard);
        drop(span);

        commitments
    }
}

pub trait Jolt<F, PCS, const C: usize, const M: usize, ProofTranscript>
where
    F: JoltField,
    PCS: CommitmentScheme<ProofTranscript, Field = F>,
    ProofTranscript: Transcript,
{
    type InstructionSet: JoltInstructionSet;
    type Subtables: JoltSubtableSet<F>;
    type Constraints: R1CSConstraints<C, F>;

    #[tracing::instrument(skip_all, name = "Jolt::preprocess")]
    fn preprocess(
        bytecode: Vec<ELFInstruction>,
        memory_layout: MemoryLayout,
        memory_init: Vec<(u64, u8)>,
        max_bytecode_size: usize,
        max_memory_address: usize,
        max_trace_length: usize,
    ) -> JoltPreprocessing<C, F, PCS, ProofTranscript> {
<<<<<<< HEAD
        let small_value_lookup_tables = F::compute_lookup_tables();
        F::initialize_lookup_tables(small_value_lookup_tables.clone());
=======
        icicle::icicle_init();
>>>>>>> 1145ec43

        let bytecode_commitment_shapes = BytecodeProof::<F, PCS, ProofTranscript>::commit_shapes(
            max_bytecode_size,
            max_trace_length,
        );
        let ram_commitment_shapes = ReadWriteMemoryPolynomials::<F>::commitment_shapes(
            max_memory_address,
            max_trace_length,
        );
        let timestamp_range_check_commitment_shapes =
            TimestampValidityProof::<F, PCS, ProofTranscript>::commitment_shapes(max_trace_length);

        let instruction_lookups_commitment_shapes = InstructionLookupsProof::<
            C,
            M,
            F,
            PCS,
            Self::InstructionSet,
            Self::Subtables,
            ProofTranscript,
        >::commitment_shapes(max_trace_length);

        let instruction_lookups_preprocessing = InstructionLookupsPreprocessing::preprocess::<
            M,
            Self::InstructionSet,
            Self::Subtables,
        >();

        let read_write_memory_preprocessing = ReadWriteMemoryPreprocessing::preprocess(memory_init);

        let bytecode_rows: Vec<BytecodeRow> = bytecode
            .into_iter()
            .flat_map(|instruction| match instruction.opcode {
                tracer::RV32IM::MULH => MULHInstruction::<32>::virtual_sequence(instruction),
                tracer::RV32IM::MULHSU => MULHSUInstruction::<32>::virtual_sequence(instruction),
                tracer::RV32IM::DIV => DIVInstruction::<32>::virtual_sequence(instruction),
                tracer::RV32IM::DIVU => DIVUInstruction::<32>::virtual_sequence(instruction),
                tracer::RV32IM::REM => REMInstruction::<32>::virtual_sequence(instruction),
                tracer::RV32IM::REMU => REMUInstruction::<32>::virtual_sequence(instruction),
                tracer::RV32IM::SH => SHInstruction::<32>::virtual_sequence(instruction),
                tracer::RV32IM::SB => SBInstruction::<32>::virtual_sequence(instruction),
                tracer::RV32IM::LBU => LBUInstruction::<32>::virtual_sequence(instruction),
                tracer::RV32IM::LHU => LHUInstruction::<32>::virtual_sequence(instruction),
                tracer::RV32IM::LB => LBInstruction::<32>::virtual_sequence(instruction),
                tracer::RV32IM::LH => LHInstruction::<32>::virtual_sequence(instruction),
                _ => vec![instruction],
            })
            .map(|instruction| BytecodeRow::from_instruction::<Self::InstructionSet>(&instruction))
            .collect();
        let bytecode_preprocessing = BytecodePreprocessing::<F>::preprocess(bytecode_rows);

        let commitment_shapes = [
            bytecode_commitment_shapes,
            ram_commitment_shapes,
            timestamp_range_check_commitment_shapes,
            instruction_lookups_commitment_shapes,
        ]
        .concat();
        let generators = PCS::setup(&commitment_shapes);

        JoltPreprocessing {
            generators,
            memory_layout,
            instruction_lookups: instruction_lookups_preprocessing,
            bytecode: bytecode_preprocessing,
            read_write_memory: read_write_memory_preprocessing,
            field: small_value_lookup_tables,
        }
    }

    #[tracing::instrument(skip_all, name = "Jolt::prove")]
    fn prove(
        program_io: JoltDevice,
        mut trace: Vec<JoltTraceStep<Self::InstructionSet>>,
        mut preprocessing: JoltPreprocessing<C, F, PCS, ProofTranscript>,
    ) -> (
        JoltProof<
            C,
            M,
            <Self::Constraints as R1CSConstraints<C, F>>::Inputs,
            F,
            PCS,
            Self::InstructionSet,
            Self::Subtables,
            ProofTranscript,
        >,
        JoltCommitments<PCS, ProofTranscript>,
        Option<ProverDebugInfo<F, ProofTranscript>>,
    ) {
        icicle::icicle_init();
        let trace_length = trace.len();
        let padded_trace_length = trace_length.next_power_of_two();
        println!("Trace length: {}", trace_length);

        F::initialize_lookup_tables(std::mem::take(&mut preprocessing.field));

        // TODO(moodlezoup): Truncate generators

        // TODO(JP): Drop padding on number of steps
        JoltTraceStep::pad(&mut trace);

        let mut transcript = ProofTranscript::new(b"Jolt transcript");
        Self::fiat_shamir_preamble(
            &mut transcript,
            &program_io,
            &program_io.memory_layout,
            trace_length,
        );

        let instruction_polynomials =
            InstructionLookupsProof::<
                C,
                M,
                F,
                PCS,
                Self::InstructionSet,
                Self::Subtables,
                ProofTranscript,
            >::generate_witness(&preprocessing.instruction_lookups, &trace);

        let memory_polynomials = ReadWriteMemoryPolynomials::generate_witness(
            &program_io,
            &preprocessing.read_write_memory,
            &trace,
        );

        let (bytecode_polynomials, range_check_polys) = rayon::join(
            || {
                BytecodeProof::<F, PCS, ProofTranscript>::generate_witness(
                    &preprocessing.bytecode,
                    &mut trace,
                )
            },
            || {
                TimestampValidityProof::<F, PCS, ProofTranscript>::generate_witness(
                    &memory_polynomials,
                )
            },
        );

        let r1cs_builder = Self::Constraints::construct_constraints(
            padded_trace_length,
            program_io.memory_layout.input_start,
        );
        let spartan_key = spartan::UniformSpartanProof::<
            C,
            <Self::Constraints as R1CSConstraints<C, F>>::Inputs,
            F,
            ProofTranscript,
        >::setup(&r1cs_builder, padded_trace_length);

        let r1cs_polynomials = R1CSPolynomials::new::<
            C,
            M,
            Self::InstructionSet,
            <Self::Constraints as R1CSConstraints<C, F>>::Inputs,
        >(&trace);

        let mut jolt_polynomials = JoltPolynomials {
            bytecode: bytecode_polynomials,
            read_write_memory: memory_polynomials,
            timestamp_range_check: range_check_polys,
            instruction_lookups: instruction_polynomials,
            r1cs: r1cs_polynomials,
        };

        r1cs_builder.compute_aux(&mut jolt_polynomials);

        let jolt_commitments = jolt_polynomials.commit::<C, PCS, ProofTranscript>(&preprocessing);

        transcript.append_scalar(&spartan_key.vk_digest);

        jolt_commitments
            .read_write_values()
            .iter()
            .for_each(|value| value.append_to_transcript(&mut transcript));
        jolt_commitments
            .init_final_values()
            .iter()
            .for_each(|value| value.append_to_transcript(&mut transcript));

        let mut opening_accumulator: ProverOpeningAccumulator<F, ProofTranscript> =
            ProverOpeningAccumulator::new();

        let bytecode_proof = BytecodeProof::prove_memory_checking(
            &preprocessing.generators,
            &preprocessing.bytecode,
            &jolt_polynomials.bytecode,
            &jolt_polynomials,
            &mut opening_accumulator,
            &mut transcript,
        );

        let instruction_proof = InstructionLookupsProof::prove(
            &preprocessing.generators,
            &mut jolt_polynomials,
            &preprocessing.instruction_lookups,
            &mut opening_accumulator,
            &mut transcript,
        );

        let memory_proof = ReadWriteMemoryProof::prove(
            &preprocessing.generators,
            &preprocessing.read_write_memory,
            &jolt_polynomials,
            &program_io,
            &mut opening_accumulator,
            &mut transcript,
        );

        let spartan_proof = UniformSpartanProof::<
            C,
            <Self::Constraints as R1CSConstraints<C, F>>::Inputs,
            F,
            ProofTranscript,
        >::prove::<PCS>(
            &r1cs_builder,
            &spartan_key,
            &jolt_polynomials,
            &mut opening_accumulator,
            &mut transcript,
        )
        .expect("r1cs proof failed");

        // Batch-prove all openings
        let opening_proof =
            opening_accumulator.reduce_and_prove::<PCS>(&preprocessing.generators, &mut transcript);

        drop_in_background_thread(jolt_polynomials);

        let jolt_proof = JoltProof {
            trace_length,
            program_io,
            bytecode: bytecode_proof,
            read_write_memory: memory_proof,
            instruction_lookups: instruction_proof,
            r1cs: spartan_proof,
            opening_proof,
        };

        #[cfg(test)]
        let debug_info = Some(ProverDebugInfo {
            transcript,
            opening_accumulator,
        });
        #[cfg(not(test))]
        let debug_info = None;
        (jolt_proof, jolt_commitments, debug_info)
    }

    #[tracing::instrument(skip_all)]
    fn verify(
        mut preprocessing: JoltPreprocessing<C, F, PCS, ProofTranscript>,
        proof: JoltProof<
            C,
            M,
            <Self::Constraints as R1CSConstraints<C, F>>::Inputs,
            F,
            PCS,
            Self::InstructionSet,
            Self::Subtables,
            ProofTranscript,
        >,
        commitments: JoltCommitments<PCS, ProofTranscript>,
        _debug_info: Option<ProverDebugInfo<F, ProofTranscript>>,
    ) -> Result<(), ProofVerifyError> {
        let mut transcript = ProofTranscript::new(b"Jolt transcript");
        let mut opening_accumulator: VerifierOpeningAccumulator<F, PCS, ProofTranscript> =
            VerifierOpeningAccumulator::new();

        #[cfg(test)]
        if let Some(debug_info) = _debug_info {
            transcript.compare_to(debug_info.transcript);
            opening_accumulator
                .compare_to(debug_info.opening_accumulator, &preprocessing.generators);
        }
        Self::fiat_shamir_preamble(
            &mut transcript,
            &proof.program_io,
            &preprocessing.memory_layout,
            proof.trace_length,
        );

        // Regenerate the uniform Spartan key
        let padded_trace_length = proof.trace_length.next_power_of_two();
        let memory_start = preprocessing.memory_layout.input_start;
        let r1cs_builder =
            Self::Constraints::construct_constraints(padded_trace_length, memory_start);
        let spartan_key = spartan::UniformSpartanProof::<C, _, F, ProofTranscript>::setup(
            &r1cs_builder,
            padded_trace_length,
        );
        transcript.append_scalar(&spartan_key.vk_digest);

        let r1cs_proof = R1CSProof {
            key: spartan_key,
            proof: proof.r1cs,
            _marker: PhantomData,
        };

        commitments
            .read_write_values()
            .iter()
            .for_each(|value| value.append_to_transcript(&mut transcript));
        commitments
            .init_final_values()
            .iter()
            .for_each(|value| value.append_to_transcript(&mut transcript));

        Self::verify_bytecode(
            &preprocessing.bytecode,
            &preprocessing.generators,
            proof.bytecode,
            &commitments,
            &mut opening_accumulator,
            &mut transcript,
        )?;
        Self::verify_instruction_lookups(
            &preprocessing.instruction_lookups,
            &preprocessing.generators,
            proof.instruction_lookups,
            &commitments,
            &mut opening_accumulator,
            &mut transcript,
        )?;
        Self::verify_memory(
            &mut preprocessing.read_write_memory,
            &preprocessing.generators,
            &preprocessing.memory_layout,
            proof.read_write_memory,
            &commitments,
            proof.program_io,
            &mut opening_accumulator,
            &mut transcript,
        )?;
        Self::verify_r1cs(
            r1cs_proof,
            &commitments,
            &mut opening_accumulator,
            &mut transcript,
        )?;

        // Batch-verify all openings
        opening_accumulator.reduce_and_verify(
            &preprocessing.generators,
            &proof.opening_proof,
            &mut transcript,
        )?;

        Ok(())
    }

    #[tracing::instrument(skip_all)]
    fn verify_instruction_lookups<'a>(
        preprocessing: &InstructionLookupsPreprocessing<C, F>,
        generators: &PCS::Setup,
        proof: InstructionLookupsProof<
            C,
            M,
            F,
            PCS,
            Self::InstructionSet,
            Self::Subtables,
            ProofTranscript,
        >,
        commitments: &'a JoltCommitments<PCS, ProofTranscript>,
        opening_accumulator: &mut VerifierOpeningAccumulator<F, PCS, ProofTranscript>,
        transcript: &mut ProofTranscript,
    ) -> Result<(), ProofVerifyError> {
        InstructionLookupsProof::verify(
            preprocessing,
            generators,
            proof,
            commitments,
            opening_accumulator,
            transcript,
        )
    }

    #[tracing::instrument(skip_all)]
    fn verify_bytecode<'a>(
        preprocessing: &BytecodePreprocessing<F>,
        generators: &PCS::Setup,
        proof: BytecodeProof<F, PCS, ProofTranscript>,
        commitments: &'a JoltCommitments<PCS, ProofTranscript>,
        opening_accumulator: &mut VerifierOpeningAccumulator<F, PCS, ProofTranscript>,
        transcript: &mut ProofTranscript,
    ) -> Result<(), ProofVerifyError> {
        BytecodeProof::verify_memory_checking(
            preprocessing,
            generators,
            proof,
            &commitments.bytecode,
            commitments,
            opening_accumulator,
            transcript,
        )
    }

    #[allow(clippy::too_many_arguments)]
    #[tracing::instrument(skip_all)]
    fn verify_memory<'a>(
        preprocessing: &mut ReadWriteMemoryPreprocessing,
        generators: &PCS::Setup,
        memory_layout: &MemoryLayout,
        proof: ReadWriteMemoryProof<F, PCS, ProofTranscript>,
        commitment: &'a JoltCommitments<PCS, ProofTranscript>,
        program_io: JoltDevice,
        opening_accumulator: &mut VerifierOpeningAccumulator<F, PCS, ProofTranscript>,
        transcript: &mut ProofTranscript,
    ) -> Result<(), ProofVerifyError> {
        assert!(program_io.inputs.len() <= memory_layout.max_input_size as usize);
        assert!(program_io.outputs.len() <= memory_layout.max_output_size as usize);
        // pair the memory layout with the program io from the proof
        preprocessing.program_io = Some(JoltDevice {
            inputs: program_io.inputs,
            outputs: program_io.outputs,
            panic: program_io.panic,
            memory_layout: memory_layout.clone(),
        });

        ReadWriteMemoryProof::verify(
            proof,
            generators,
            preprocessing,
            commitment,
            opening_accumulator,
            transcript,
        )
    }

    #[tracing::instrument(skip_all)]
    fn verify_r1cs<'a>(
        proof: R1CSProof<
            C,
            <Self::Constraints as R1CSConstraints<C, F>>::Inputs,
            F,
            ProofTranscript,
        >,
        commitments: &'a JoltCommitments<PCS, ProofTranscript>,
        opening_accumulator: &mut VerifierOpeningAccumulator<F, PCS, ProofTranscript>,
        transcript: &mut ProofTranscript,
    ) -> Result<(), ProofVerifyError> {
        proof
            .verify(commitments, opening_accumulator, transcript)
            .map_err(|e| ProofVerifyError::SpartanError(e.to_string()))
    }

    fn fiat_shamir_preamble(
        transcript: &mut ProofTranscript,
        program_io: &JoltDevice,
        memory_layout: &MemoryLayout,
        trace_length: usize,
    ) {
        transcript.append_u64(trace_length as u64);
        transcript.append_u64(C as u64);
        transcript.append_u64(M as u64);
        transcript.append_u64(Self::InstructionSet::COUNT as u64);
        transcript.append_u64(Self::Subtables::COUNT as u64);
        transcript.append_u64(memory_layout.max_input_size);
        transcript.append_u64(memory_layout.max_output_size);
        transcript.append_bytes(&program_io.inputs);
        transcript.append_bytes(&program_io.outputs);
        transcript.append_u64(program_io.panic as u64);
    }
}

pub mod bytecode;
pub mod instruction_lookups;
pub mod read_write_memory;
pub mod rv32i_vm;
pub mod timestamp_range_check;<|MERGE_RESOLUTION|>--- conflicted
+++ resolved
@@ -248,18 +248,9 @@
         drop(span);
 
         let trace_polys = self.read_write_values();
-<<<<<<< HEAD
-        let trace_comitments =
+        let trace_commitments =
             PCS::batch_commit(&trace_polys, &preprocessing.generators, BatchType::Big);
-=======
-        let span = tracing::span!(tracing::Level::INFO, "commit::trace_commitments");
-        let _guard = span.enter();
-        let trace_commitments =
-            PCS::batch_commit_polys_ref(&trace_polys, &preprocessing.generators, BatchType::Big);
-        drop(_guard);
-        drop(span);
-
->>>>>>> 1145ec43
+
         commitments
             .read_write_values_mut()
             .into_iter()
@@ -282,25 +273,12 @@
             || PCS::commit(&self.read_write_memory.v_final, &preprocessing.generators),
             || PCS::commit(&self.read_write_memory.t_final, &preprocessing.generators)
         );
-<<<<<<< HEAD
         commitments.instruction_lookups.final_cts = PCS::batch_commit(
             &self
                 .instruction_lookups
                 .final_cts
                 .iter()
                 .collect::<Vec<_>>(),
-=======
-        drop(_guard);
-        drop(span);
-
-        let span = tracing::span!(
-            tracing::Level::INFO,
-            "commit::commit_instructions_final_cts"
-        );
-        let _guard = span.enter();
-        commitments.instruction_lookups.final_cts = PCS::batch_commit_polys(
-            &self.instruction_lookups.final_cts,
->>>>>>> 1145ec43
             &preprocessing.generators,
             BatchType::Big,
         );
@@ -330,12 +308,9 @@
         max_memory_address: usize,
         max_trace_length: usize,
     ) -> JoltPreprocessing<C, F, PCS, ProofTranscript> {
-<<<<<<< HEAD
         let small_value_lookup_tables = F::compute_lookup_tables();
         F::initialize_lookup_tables(small_value_lookup_tables.clone());
-=======
         icicle::icicle_init();
->>>>>>> 1145ec43
 
         let bytecode_commitment_shapes = BytecodeProof::<F, PCS, ProofTranscript>::commit_shapes(
             max_bytecode_size,
