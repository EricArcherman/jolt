use crate::field::JoltField;
use crate::jolt::instruction::JoltInstructionSet;
use crate::lasso::memory_checking::{
    ExogenousOpenings, Initializable, StructuredPolynomialData, VerifierComputedOpening,
};
use crate::poly::opening_proof::{ProverOpeningAccumulator, VerifierOpeningAccumulator};
use crate::utils::thread::unsafe_allocate_zero_vec;
use rand::rngs::StdRng;
use rand::RngCore;
use rayon::prelude::*;
#[cfg(test)]
use std::collections::HashSet;
use std::marker::PhantomData;
#[cfg(test)]
use std::sync::{Arc, Mutex};

use crate::poly::commitment::commitment_scheme::{BatchType, CommitShape, CommitmentScheme};
use crate::utils::transcript::Transcript;
use crate::{
    lasso::memory_checking::{
        MemoryCheckingProof, MemoryCheckingProver, MemoryCheckingVerifier, MultisetHashes,
    },
    poly::{
        dense_mlpoly::DensePolynomial, eq_poly::EqPolynomial, identity_poly::IdentityPolynomial,
    },
    subprotocols::sumcheck::SumcheckInstanceProof,
    utils::{errors::ProofVerifyError, math::Math, mul_0_optimized},
};
use ark_serialize::{CanonicalDeserialize, CanonicalSerialize};
use common::constants::{
    memory_address_to_witness_index, BYTES_PER_INSTRUCTION, MEMORY_OPS_PER_INSTRUCTION,
    RAM_OPS_PER_INSTRUCTION, RAM_START_ADDRESS, REGISTER_COUNT, REG_OPS_PER_INSTRUCTION,
};
use common::rv_trace::{JoltDevice, MemoryLayout, MemoryOp};

use super::{timestamp_range_check::TimestampValidityProof, JoltCommitments};
use super::{JoltPolynomials, JoltStuff, JoltTraceStep};

#[derive(Clone)]
pub struct ReadWriteMemoryPreprocessing {
    min_bytecode_address: u64,
    pub bytecode_bytes: Vec<u8>,
    // HACK: The verifier will populate this field by copying inputs/outputs from the
    // `ReadWriteMemoryProof` and the memory layout from preprocessing.
    // Having `program_io` in this preprocessing struct allows the verifier to access it
    // to compute the v_init and v_final openings, with no impact
    // on existing function signatures.
    pub program_io: Option<JoltDevice>,
}

impl ReadWriteMemoryPreprocessing {
    #[tracing::instrument(skip_all, name = "ReadWriteMemoryPreprocessing::preprocess")]
    pub fn preprocess(memory_init: Vec<(u64, u8)>) -> Self {
        let min_bytecode_address = memory_init
            .iter()
            .map(|(address, _)| *address)
            .min()
            .unwrap_or(0);

        let max_bytecode_address = memory_init
            .iter()
            .map(|(address, _)| *address)
            .max()
            .unwrap_or(0)
            + (BYTES_PER_INSTRUCTION as u64 - 1); // For RV32I, instructions occupy 4 bytes, so the max bytecode address is the max instruction address + 3

        let mut bytecode_bytes =
            vec![0u8; (max_bytecode_address - min_bytecode_address + 1) as usize];
        for (address, byte) in memory_init.iter() {
            let remapped_index = (address - min_bytecode_address) as usize;
            bytecode_bytes[remapped_index] = *byte;
        }

        Self {
            min_bytecode_address,
            bytecode_bytes,
            program_io: None,
        }
    }
}

fn remap_address(a: u64, memory_layout: &MemoryLayout) -> u64 {
    if a >= memory_layout.input_start {
        memory_address_to_witness_index(a, memory_layout.ram_witness_offset) as u64
    } else if a < REGISTER_COUNT {
        // If a < REGISTER_COUNT, it is one of the registers and doesn't
        // need to be remapped
        a
    } else {
        panic!("Unexpected address {}", a)
    }
}

fn remap_address_index(remapped_a: u64) -> usize {
    (remapped_a - REGISTER_COUNT) as usize
}

const RS1: usize = 0;
const RS2: usize = 1;
const RD: usize = 2;
const RAM_1: usize = 3;
const RAM_2: usize = 4;
const RAM_3: usize = 5;
const RAM_4: usize = 6;
const RAM_1_INDEX: usize = RAM_1 - 3;
const RAM_2_INDEX: usize = RAM_2 - 3;
const RAM_3_INDEX: usize = RAM_3 - 3;
const RAM_4_INDEX: usize = RAM_4 - 3;

#[derive(Default, CanonicalSerialize, CanonicalDeserialize)]
pub struct ReadWriteMemoryStuff<T: CanonicalSerialize + CanonicalDeserialize> {
    /// Read/write addresses. For offline memory checking, each read is paired with a "virtual" write
    /// and vice versa, so the read addresses and write addresses are the same.
    pub a_ram: T,
    /// Read values (RD, RS1, RS2, 4 bytes of RAM)
    pub v_read: [T; MEMORY_OPS_PER_INSTRUCTION],
    /// RD write value
    pub v_write_rd: T,
    /// RAM write values
    pub v_write_ram: [T; 4],
    /// Final memory state.
    pub v_final: T,
    /// Read timestamps.
    pub t_read: [T; MEMORY_OPS_PER_INSTRUCTION],
    /// Write timestamps.
    pub t_write_ram: [T; 4],
    /// Final timestamps.
    pub t_final: T,

    a_init_final: VerifierComputedOpening<T>,
    /// Initial memory values. RAM is initialized to contain the program bytecode and inputs.
    v_init: VerifierComputedOpening<T>,
    identity: VerifierComputedOpening<T>,
}

impl<T: CanonicalSerialize + CanonicalDeserialize> StructuredPolynomialData<T>
    for ReadWriteMemoryStuff<T>
{
    fn read_write_values(&self) -> Vec<&T> {
        [&self.a_ram]
            .into_iter()
            .chain(self.v_read.iter())
            .chain([&self.v_write_rd])
            .chain(self.v_write_ram.iter())
            .chain(self.t_read.iter())
            .chain(self.t_write_ram.iter())
            .collect()
    }

    fn read_write_values_mut(&mut self) -> Vec<&mut T> {
        [&mut self.a_ram]
            .into_iter()
            .chain(self.v_read.iter_mut())
            .chain([&mut self.v_write_rd])
            .chain(self.v_write_ram.iter_mut())
            .chain(self.t_read.iter_mut())
            .chain(self.t_write_ram.iter_mut())
            .collect()
    }

    fn init_final_values(&self) -> Vec<&T> {
        vec![&self.v_final, &self.t_final]
    }

    fn init_final_values_mut(&mut self) -> Vec<&mut T> {
        vec![&mut self.v_final, &mut self.t_final]
    }
}

/// Note –– F: JoltField bound is not enforced.
/// See issue #112792 <https://github.com/rust-lang/rust/issues/112792>.
/// Adding #![feature(lazy_type_alias)] to the crate attributes seem to break
/// `alloy_sol_types`.
pub type ReadWriteMemoryPolynomials<F: JoltField> = ReadWriteMemoryStuff<DensePolynomial<F>>;
/// Note –– F: JoltField bound is not enforced.
/// See issue #112792 <https://github.com/rust-lang/rust/issues/112792>.
/// Adding #![feature(lazy_type_alias)] to the crate attributes seem to break
/// `alloy_sol_types`.
pub type ReadWriteMemoryOpenings<F: JoltField> = ReadWriteMemoryStuff<F>;
/// Note –– PCS: CommitmentScheme bound is not enforced.
/// See issue #112792 <https://github.com/rust-lang/rust/issues/112792>.
/// Adding #![feature(lazy_type_alias)] to the crate attributes seem to break
/// `alloy_sol_types`.
pub type ReadWriteMemoryCommitments<
    PCS: CommitmentScheme<ProofTranscript>,
    ProofTranscript: Transcript,
> = ReadWriteMemoryStuff<PCS::Commitment>;

impl<T: CanonicalSerialize + CanonicalDeserialize + Default>
    Initializable<T, ReadWriteMemoryPreprocessing> for ReadWriteMemoryStuff<T>
{
}

#[derive(Default, CanonicalSerialize, CanonicalDeserialize)]
pub struct RegisterAddressOpenings<F: JoltField> {
    pub a_rd: F,
    pub a_rs1: F,
    pub a_rs2: F,
}

impl<F: JoltField> ExogenousOpenings<F> for RegisterAddressOpenings<F> {
    fn openings(&self) -> Vec<&F> {
        vec![&self.a_rd, &self.a_rs1, &self.a_rs2]
    }

    fn openings_mut(&mut self) -> Vec<&mut F> {
        vec![&mut self.a_rd, &mut self.a_rs1, &mut self.a_rs2]
    }

    fn exogenous_data<T: CanonicalSerialize + CanonicalDeserialize + Sync>(
        polys_or_commitments: &JoltStuff<T>,
    ) -> Vec<&T> {
        vec![
            &polys_or_commitments.bytecode.v_read_write[2],
            &polys_or_commitments.bytecode.v_read_write[3],
            &polys_or_commitments.bytecode.v_read_write[4],
        ]
    }
}

fn merge_vec_array(
    mut reg_arr: [Vec<u64>; REG_OPS_PER_INSTRUCTION],
    mut ram_arr: [Vec<u64>; RAM_OPS_PER_INSTRUCTION],
    memory_trace_len: usize,
) -> [Vec<u64>; MEMORY_OPS_PER_INSTRUCTION] {
    let mut merged_arr: [Vec<u64>; MEMORY_OPS_PER_INSTRUCTION] =
        std::array::from_fn(|_| Vec::with_capacity(memory_trace_len));

    merged_arr.iter_mut().enumerate().for_each(|(i, v)| {
        if i < REG_OPS_PER_INSTRUCTION {
            *v = std::mem::take(&mut reg_arr[i]);
        } else {
            *v = std::mem::take(&mut ram_arr[i - REG_OPS_PER_INSTRUCTION]);
        }
    });

    merged_arr
}

fn map_to_polys<F: JoltField, const N: usize>(vals: &[Vec<u64>; N]) -> [DensePolynomial<F>; N] {
    vals.par_iter()
        .map(|vals| DensePolynomial::from_u64(vals))
        .collect::<Vec<DensePolynomial<F>>>()
        .try_into()
        .unwrap()
}

impl<F: JoltField> ReadWriteMemoryPolynomials<F> {
    #[tracing::instrument(skip_all, name = "ReadWriteMemory::new")]
    pub fn generate_witness<InstructionSet: JoltInstructionSet>(
        program_io: &JoltDevice,
        load_store_flags: &[DensePolynomial<F>],
        preprocessing: &ReadWriteMemoryPreprocessing,
        trace: &Vec<JoltTraceStep<InstructionSet>>,
    ) -> (Self, [Vec<u64>; MEMORY_OPS_PER_INSTRUCTION]) {
        assert!(program_io.inputs.len() <= program_io.memory_layout.max_input_size as usize);
        println!("program_io.outputs.len(): {}", program_io.outputs.len());
        println!("program_io.memory_layout: {:?}", program_io.memory_layout);
        assert!(program_io.outputs.len() <= program_io.memory_layout.max_output_size as usize);

        let m = trace.len();
        assert!(m.is_power_of_two());

        let max_trace_address = trace
            .iter()
            .flat_map(|step| {
                step.memory_ops.iter().map(|op| match op {
                    MemoryOp::Read(a) => remap_address(*a, &program_io.memory_layout),
                    MemoryOp::Write(a, _) => remap_address(*a, &program_io.memory_layout),
                })
            })
            .max()
            .unwrap_or(0);

        let memory_size = (program_io.memory_layout.ram_witness_offset + max_trace_address)
            .next_power_of_two() as usize;
        let mut v_init: Vec<u64> = vec![0; memory_size];
        // Copy bytecode
        let mut v_init_index = memory_address_to_witness_index(
            preprocessing.min_bytecode_address,
            program_io.memory_layout.ram_witness_offset,
        );
        for byte in preprocessing.bytecode_bytes.iter() {
            v_init[v_init_index] = *byte as u64;
            v_init_index += 1;
        }
        // Copy input bytes
        v_init_index = memory_address_to_witness_index(
            program_io.memory_layout.input_start,
            program_io.memory_layout.ram_witness_offset,
        );
        for byte in program_io.inputs.iter() {
            v_init[v_init_index] = *byte as u64;
            v_init_index += 1;
        }

        #[cfg(test)]
        let mut init_tuples: HashSet<(u64, u64, u64)> = HashSet::new();
        #[cfg(test)]
        {
            for (a, v) in v_init.iter().enumerate() {
                init_tuples.insert((a as u64, *v, 0u64));
            }
        }
        #[cfg(test)]
        let read_tuples: Arc<Mutex<HashSet<(u64, u64, u64)>>> =
            Arc::new(Mutex::new(HashSet::new()));
        #[cfg(test)]
        let write_tuples: Arc<Mutex<HashSet<(u64, u64, u64)>>> =
            Arc::new(Mutex::new(HashSet::new()));

        let (memory_trace_reg, memory_trace_ram): (Vec<Vec<MemoryOp>>, Vec<Vec<MemoryOp>>) = trace
            .into_par_iter()
            .map(|step| {
                let (reg, ram) = step.memory_ops.split_at(3);
                (reg.to_vec(), ram.to_vec())
            })
            .unzip();

        let reg_count = REGISTER_COUNT as usize;
        let mut v_final_reg = v_init[..reg_count].to_vec();
        let mut v_final_ram = v_init[reg_count..].to_vec();
        let mut t_final_reg = vec![0; reg_count];
        let mut t_final_ram = vec![0; memory_size - reg_count];

        let mut v_read_reg: [Vec<u64>; REG_OPS_PER_INSTRUCTION] =
            std::array::from_fn(|_| Vec::with_capacity(m));
        let mut v_read_ram: [Vec<u64>; RAM_OPS_PER_INSTRUCTION] =
            std::array::from_fn(|_| Vec::with_capacity(m));

        let mut t_read_reg: [Vec<u64>; REG_OPS_PER_INSTRUCTION] =
            std::array::from_fn(|_| Vec::with_capacity(m));
        let mut t_read_ram: [Vec<u64>; RAM_OPS_PER_INSTRUCTION] =
            std::array::from_fn(|_| Vec::with_capacity(m));

        // REG only
        let mut v_write_rd: Vec<u64> = Vec::with_capacity(m);
        // RAM only
        let mut a_ram: Vec<u64> = Vec::with_capacity(m);
        let mut v_write_ram: [Vec<u64>; 4] = std::array::from_fn(|_| Vec::with_capacity(m));
        let mut t_write_ram: [Vec<u64>; 4] = std::array::from_fn(|_| Vec::with_capacity(m));

        #[cfg(test)]
        let r_tuples_ram = read_tuples.clone();
        #[cfg(test)]
        let w_tuples_ram = write_tuples.clone();
        #[cfg(test)]
        let r_tuples_reg = read_tuples.clone();
        #[cfg(test)]
        let w_tuples_reg = write_tuples.clone();

        let span = tracing::span!(tracing::Level::DEBUG, "memory_trace_processing");
        let _enter = span.enter();

        let result = rayon::join(
            move || {
                let span = tracing::span!(tracing::Level::DEBUG, "ram_trace_processing");
                let _enter = span.enter();

                let lb_flag = &load_store_flags[0];
                let lh_flag = &load_store_flags[1];
                let sb_flag = &load_store_flags[2];
                let sh_flag = &load_store_flags[3];
                let sw_flag = &load_store_flags[4];

                for (i, step) in memory_trace_ram.iter().enumerate() {
                    let timestamp = i as u64;

                    #[allow(unused_assignments)]
                    let mut ram_word_address = 0;
                    let mut is_v_write_ram = false;

                    // Only the LB/SB/LH/SH/LW/SW instructions access ≥1 byte of RAM
                    if lb_flag[i].is_one()
                        || lh_flag[i].is_one()
                        || sb_flag[i].is_one()
                        || sh_flag[i].is_one()
                        || sw_flag[i].is_one()
                    {
                        match step[RAM_1_INDEX] {
                            MemoryOp::Read(a) => {
                                assert!(a >= program_io.memory_layout.input_start);
                                let remapped_a = remap_address(a, &program_io.memory_layout);
                                let remapped_a_index = remap_address_index(remapped_a);
                                let v = v_final_ram[remapped_a_index];

                                #[cfg(test)]
                                {
                                    r_tuples_ram.lock().unwrap().insert((
                                        remapped_a,
                                        v,
                                        t_final_ram[remapped_a_index],
                                    ));
                                    w_tuples_ram
                                        .lock()
                                        .unwrap()
                                        .insert((remapped_a, v, timestamp));
                                }

                                a_ram.push(remapped_a);
                                v_read_ram[RAM_1_INDEX].push(v);
                                t_read_ram[RAM_1_INDEX].push(t_final_ram[remapped_a_index]);
                                v_write_ram[0].push(v);
                                t_write_ram[0].push(timestamp);
                                t_final_ram[remapped_a_index] = timestamp;
                                ram_word_address = a;
                            }
                            MemoryOp::Write(a, v_new) => {
                                assert!(a >= program_io.memory_layout.input_start);
                                let remapped_a = remap_address(a, &program_io.memory_layout);
                                let remapped_a_index = remap_address_index(remapped_a);
                                let v_old = v_final_ram[remapped_a_index];

                                #[cfg(test)]
                                {
                                    r_tuples_ram.lock().unwrap().insert((
                                        remapped_a,
                                        v_old,
                                        t_final_ram[remapped_a_index],
                                    ));
                                    w_tuples_ram
                                        .lock()
                                        .unwrap()
                                        .insert((remapped_a, v_new, timestamp));
                                }

                                a_ram.push(remapped_a);
                                v_read_ram[RAM_1_INDEX].push(v_old);
                                t_read_ram[RAM_1_INDEX].push(t_final_ram[remapped_a_index]);
                                v_write_ram[0].push(v_new);
                                t_write_ram[0].push(timestamp);
                                v_final_ram[remapped_a_index] = v_new;
                                t_final_ram[remapped_a_index] = timestamp;
                                ram_word_address = a;
                                is_v_write_ram = true;
                            }
                        };
                    } else {
                        a_ram.push(0);
                        for ram_byte_index in [RAM_1_INDEX, RAM_2_INDEX, RAM_3_INDEX, RAM_4_INDEX] {
                            match step[ram_byte_index] {
                                MemoryOp::Read(a) => {
                                    assert_eq!(a, 0);
                                }
                                MemoryOp::Write(a, v) => {
                                    assert_eq!(a, 0);
                                    assert_eq!(v, 0);
                                }
                            }
                            v_read_ram[ram_byte_index].push(0);
                            t_read_ram[ram_byte_index].push(0);
                        }
                        for v in v_write_ram.iter_mut() {
                            v.push(0);
                        }
                        for t in t_write_ram.iter_mut() {
                            t.push(0);
                        }
                        continue;
                    }

                    // Only the LH/SH/LW/SW instructions access ≥2 byte of RAM
                    if lh_flag[i].is_one() || sh_flag[i].is_one() || sw_flag[i].is_one() {
                        match step[RAM_2_INDEX] {
                            MemoryOp::Read(a) => {
                                assert!(!is_v_write_ram);
                                assert_eq!(a, ram_word_address + 1);
                                let remapped_a = remap_address(a, &program_io.memory_layout);
                                let remapped_a_index = remap_address_index(remapped_a);
                                let v = v_final_ram[remapped_a_index];

                                #[cfg(test)]
                                {
                                    r_tuples_ram.lock().unwrap().insert((
                                        remapped_a,
                                        v,
                                        t_final_ram[remapped_a_index],
                                    ));
                                    w_tuples_ram
                                        .lock()
                                        .unwrap()
                                        .insert((remapped_a, v, timestamp));
                                }

                                v_read_ram[RAM_2_INDEX].push(v);
                                t_read_ram[RAM_2_INDEX].push(t_final_ram[remapped_a_index]);
                                v_write_ram[1].push(v);
                                t_write_ram[1].push(timestamp);
                                t_final_ram[remapped_a_index] = timestamp;
                            }
                            MemoryOp::Write(a, v_new) => {
                                assert!(is_v_write_ram);
                                assert_eq!(a, ram_word_address + 1);
                                let remapped_a = remap_address(a, &program_io.memory_layout);
                                let remapped_a_index = remap_address_index(remapped_a);
                                let v_old = v_final_ram[remapped_a_index];

                                #[cfg(test)]
                                {
                                    r_tuples_ram.lock().unwrap().insert((
                                        remapped_a,
                                        v_old,
                                        t_final_ram[remapped_a_index],
                                    ));
                                    w_tuples_ram
                                        .lock()
                                        .unwrap()
                                        .insert((remapped_a, v_new, timestamp));
                                }

                                v_read_ram[RAM_2_INDEX].push(v_old);
                                t_read_ram[RAM_2_INDEX].push(t_final_ram[remapped_a_index]);
                                v_write_ram[1].push(v_new);
                                t_write_ram[1].push(timestamp);
                                v_final_ram[remapped_a_index] = v_new;
                                t_final_ram[remapped_a_index] = timestamp;
                            }
                        };
                    } else {
                        for ram_byte_index in [RAM_2_INDEX, RAM_3_INDEX, RAM_4_INDEX] {
                            match step[ram_byte_index] {
                                MemoryOp::Read(a) => {
                                    assert_eq!(a, 0);
                                }
                                MemoryOp::Write(a, v) => {
                                    assert_eq!(a, 0);
                                    assert_eq!(v, 0);
                                }
                            }
                            v_read_ram[ram_byte_index].push(0);
                            t_read_ram[ram_byte_index].push(0);
                        }
                        for v in v_write_ram[1..].iter_mut() {
                            v.push(0);
                        }
                        for t in t_write_ram[1..].iter_mut() {
                            t.push(0);
                        }
                        continue;
                    }

                    // Only the LW/SW instructions access ≥3 byte of RAM
                    // Both LW and SW are represented by `sw_flag` for the purpose of lookups
                    if sw_flag[i].is_one() {
                        match step[RAM_3_INDEX] {
                            MemoryOp::Read(a) => {
                                assert!(!is_v_write_ram);
                                assert_eq!(a, ram_word_address + 2);
                                let remapped_a = remap_address(a, &program_io.memory_layout);
                                let remapped_a_index = remap_address_index(remapped_a);
                                let v = v_final_ram[remapped_a_index];

                                #[cfg(test)]
                                {
                                    r_tuples_ram.lock().unwrap().insert((
                                        remapped_a,
                                        v,
                                        t_final_ram[remapped_a_index],
                                    ));
                                    w_tuples_ram
                                        .lock()
                                        .unwrap()
                                        .insert((remapped_a, v, timestamp));
                                }

                                v_read_ram[RAM_3_INDEX].push(v);
                                t_read_ram[RAM_3_INDEX].push(t_final_ram[remapped_a_index]);
                                v_write_ram[2].push(v);
                                t_write_ram[2].push(timestamp);
                                t_final_ram[remapped_a_index] = timestamp;
                            }
                            MemoryOp::Write(a, v_new) => {
                                assert!(is_v_write_ram);
                                assert_eq!(a, ram_word_address + 2);
                                let remapped_a = remap_address(a, &program_io.memory_layout);
                                let remapped_a_index = remap_address_index(remapped_a);
                                let v_old = v_final_ram[remapped_a_index];

                                #[cfg(test)]
                                {
                                    r_tuples_ram.lock().unwrap().insert((
                                        remapped_a,
                                        v_old,
                                        t_final_ram[remapped_a_index],
                                    ));
                                    w_tuples_ram
                                        .lock()
                                        .unwrap()
                                        .insert((remapped_a, v_new, timestamp));
                                }

                                v_read_ram[RAM_3_INDEX].push(v_old);
                                t_read_ram[RAM_3_INDEX].push(t_final_ram[remapped_a_index]);
                                v_write_ram[2].push(v_new);
                                t_write_ram[2].push(timestamp);
                                v_final_ram[remapped_a_index] = v_new;
                                t_final_ram[remapped_a_index] = timestamp;
                            }
                        };
                        match step[RAM_4_INDEX] {
                            MemoryOp::Read(a) => {
                                assert!(!is_v_write_ram);
                                assert_eq!(a, ram_word_address + 3);
                                let remapped_a = remap_address(a, &program_io.memory_layout);
                                let remapped_a_index = remap_address_index(remapped_a);
                                let v = v_final_ram[remapped_a_index];

                                #[cfg(test)]
                                {
                                    r_tuples_ram.lock().unwrap().insert((
                                        remapped_a,
                                        v,
                                        t_final_ram[remapped_a_index],
                                    ));
                                    w_tuples_ram
                                        .lock()
                                        .unwrap()
                                        .insert((remapped_a, v, timestamp));
                                }

                                v_read_ram[RAM_4_INDEX].push(v);
                                t_read_ram[RAM_4_INDEX].push(t_final_ram[remapped_a_index]);
                                v_write_ram[3].push(v);
                                t_write_ram[3].push(timestamp);
                                t_final_ram[remapped_a_index] = timestamp;
                            }
                            MemoryOp::Write(a, v_new) => {
                                assert!(is_v_write_ram);
                                assert_eq!(a, ram_word_address + 3);
                                let remapped_a = remap_address(a, &program_io.memory_layout);
                                let remapped_a_index = remap_address_index(remapped_a);
                                let v_old = v_final_ram[remapped_a_index];

                                #[cfg(test)]
                                {
                                    r_tuples_ram.lock().unwrap().insert((
                                        remapped_a,
                                        v_old,
                                        t_final_ram[remapped_a_index],
                                    ));
                                    w_tuples_ram
                                        .lock()
                                        .unwrap()
                                        .insert((remapped_a, v_new, timestamp));
                                }

                                v_read_ram[RAM_4_INDEX].push(v_old);
                                t_read_ram[RAM_4_INDEX].push(t_final_ram[remapped_a_index]);
                                v_write_ram[3].push(v_new);
                                t_write_ram[3].push(timestamp);
                                v_final_ram[remapped_a_index] = v_new;
                                t_final_ram[remapped_a_index] = timestamp;
                            }
                        };
                    } else {
                        for ram_byte_index in [RAM_3_INDEX, RAM_4_INDEX] {
                            match step[ram_byte_index] {
                                MemoryOp::Read(a) => {
                                    assert_eq!(a, 0);
                                }
                                MemoryOp::Write(a, v) => {
                                    assert_eq!(a, 0);
                                    assert_eq!(v, 0);
                                }
                            }
                            v_read_ram[ram_byte_index].push(0);
                            t_read_ram[ram_byte_index].push(0);
                        }
                        for v in v_write_ram[2..].iter_mut() {
                            v.push(0);
                        }
                        for t in t_write_ram[2..].iter_mut() {
                            t.push(0);
                        }
                    }
                }

                drop(_enter);
                drop(span);

                (
                    v_final_ram,
                    t_final_ram,
                    v_read_ram,
                    t_read_ram,
                    v_write_ram,
                    t_write_ram,
                    a_ram,
                )
            },
            move || {
                let span = tracing::span!(tracing::Level::DEBUG, "register_trace_processing");
                let _enter = span.enter();

                for (i, step) in memory_trace_reg.iter().enumerate() {
                    let timestamp = i as u64;

                    match step[RS1] {
                        MemoryOp::Read(a) => {
                            assert!(a < REGISTER_COUNT);
                            let v = v_final_reg[a as usize];

                            #[cfg(test)]
                            {
                                r_tuples_reg.lock().unwrap().insert((
                                    a,
                                    v,
                                    t_final_reg[a as usize],
                                ));
                                w_tuples_reg.lock().unwrap().insert((a, v, timestamp));
                            }

                            v_read_reg[RS1].push(v);
                            t_read_reg[RS1].push(t_final_reg[a as usize]);
                            t_final_reg[a as usize] = timestamp;
                        }
                        MemoryOp::Write(a, v) => {
                            panic!("Unexpected rs1 MemoryOp::Write({}, {})", a, v);
                        }
                    };

                    match step[RS2] {
                        MemoryOp::Read(a) => {
                            assert!(a < REGISTER_COUNT);
                            let v = v_final_reg[a as usize];

                            #[cfg(test)]
                            {
                                r_tuples_reg.lock().unwrap().insert((
                                    a,
                                    v,
                                    t_final_reg[a as usize],
                                ));
                                w_tuples_reg.lock().unwrap().insert((a, v, timestamp));
                            }

                            v_read_reg[RS2].push(v);
                            t_read_reg[RS2].push(t_final_reg[a as usize]);
                            t_final_reg[a as usize] = timestamp;
                        }
                        MemoryOp::Write(a, v) => {
                            panic!("Unexpected rs2 MemoryOp::Write({}, {})", a, v)
                        }
                    };

                    match step[RD] {
                        MemoryOp::Read(a) => {
                            panic!("Unexpected rd MemoryOp::Read({})", a)
                        }
                        MemoryOp::Write(a, v_new) => {
                            assert!(a < REGISTER_COUNT);
                            let v_old = v_final_reg[a as usize];

                            #[cfg(test)]
                            {
                                r_tuples_reg.lock().unwrap().insert((
                                    a,
                                    v_old,
                                    t_final_reg[a as usize],
                                ));
                                w_tuples_reg.lock().unwrap().insert((a, v_new, timestamp));
                            }

                            v_read_reg[RD].push(v_old);
                            t_read_reg[RD].push(t_final_reg[a as usize]);
                            v_write_rd.push(v_new);
                            v_final_reg[a as usize] = v_new;
                            t_final_reg[a as usize] = timestamp;
                        }
                    };
                }

                drop(_enter);
                drop(span);

                (v_final_reg, t_final_reg, v_read_reg, t_read_reg, v_write_rd)
            },
        );
        drop(_enter);
        drop(span);

        let (mut v_final_reg, mut t_final_reg, v_read_reg, t_read_reg, v_write_rd) = result.1;
        let (v_final_ram, t_final_ram, v_read_ram, t_read_ram, v_write_ram, t_write_ram, a_ram) =
            result.0;

        let v_final = {
            v_final_reg.extend(v_final_ram);
            v_final_reg
        };
        let t_final = {
            t_final_reg.extend(t_final_ram);
            t_final_reg
        };
        let v_read: [Vec<u64>; MEMORY_OPS_PER_INSTRUCTION] =
            merge_vec_array(v_read_reg, v_read_ram, m);
        let t_read: [Vec<u64>; MEMORY_OPS_PER_INSTRUCTION] =
            merge_vec_array(t_read_reg, t_read_ram, m);

        #[cfg(test)]
        {
            let read_tuples = Arc::try_unwrap(read_tuples).unwrap().into_inner().unwrap();
            let write_tuples = Arc::try_unwrap(write_tuples).unwrap().into_inner().unwrap();

            let mut final_tuples: HashSet<(u64, u64, u64)> = HashSet::new();
            for (a, (v, t)) in v_final.iter().zip(t_final.iter()).enumerate() {
                final_tuples.insert((a as u64, *v, *t));
            }

            let init_write: HashSet<_> = init_tuples.union(&write_tuples).collect();
            let read_final: HashSet<_> = read_tuples.union(&final_tuples).collect();
            let set_difference: Vec<_> = init_write.symmetric_difference(&read_final).collect();
            assert_eq!(set_difference.len(), 0);
        }

        let (
            [a_ram, v_write_rd, v_init, v_final, t_final],
            v_read,
            v_write_ram,
            t_read_polys,
            t_write_ram,
        ): (
            [DensePolynomial<F>; 5],
            [DensePolynomial<F>; MEMORY_OPS_PER_INSTRUCTION],
            [DensePolynomial<F>; 4],
            [DensePolynomial<F>; MEMORY_OPS_PER_INSTRUCTION],
            [DensePolynomial<F>; 4],
        ) = common::par_join_5!(
            || map_to_polys(&[a_ram, v_write_rd, v_init, v_final, t_final]),
            || map_to_polys(&v_read),
            || map_to_polys(&v_write_ram),
            || map_to_polys(&t_read),
            || map_to_polys(&t_write_ram)
        );

        let polynomials = ReadWriteMemoryPolynomials {
            a_ram,
            v_read,
            v_write_rd,
            v_write_ram,
            v_final,
            t_read: t_read_polys,
            t_write_ram,
            t_final,
            v_init: Some(v_init),
            a_init_final: None,
            identity: None,
        };

        (polynomials, t_read)
    }

    /// Computes the shape of all commitments.
    pub fn commitment_shapes(
        max_memory_address: usize,
        max_trace_length: usize,
    ) -> Vec<CommitShape> {
        let max_memory_address = max_memory_address.next_power_of_two();
        let max_trace_length = max_trace_length.next_power_of_two();

        let read_write_shape = CommitShape::new(max_trace_length, BatchType::Big);
        let init_final_shape = CommitShape::new(max_memory_address, BatchType::Small);

        vec![read_write_shape, init_final_shape]
    }
}

impl<F, PCS, ProofTranscript> MemoryCheckingProver<F, PCS, ProofTranscript>
    for ReadWriteMemoryProof<F, PCS, ProofTranscript>
where
    F: JoltField,
    PCS: CommitmentScheme<ProofTranscript, Field = F>,
    ProofTranscript: Transcript,
{
    type Polynomials = ReadWriteMemoryPolynomials<F>;
    type Openings = ReadWriteMemoryOpenings<F>;
    type Commitments = ReadWriteMemoryCommitments<PCS, ProofTranscript>;
    type Preprocessing = ReadWriteMemoryPreprocessing;

    type ExogenousOpenings = RegisterAddressOpenings<F>;

    // (a, v, t)
    type MemoryTuple = (F, F, F);

    fn fingerprint(inputs: &(F, F, F), gamma: &F, tau: &F) -> F {
        let (a, v, t) = *inputs;
        t * gamma.square() + v * *gamma + a - *tau
    }

    #[tracing::instrument(skip_all, name = "ReadWriteMemory::compute_leaves")]
    fn compute_leaves<'a>(
        _: &Self::Preprocessing,
        polynomials: &Self::Polynomials,
        jolt_polynomials: &'a JoltPolynomials<F>,
        gamma: &F,
        tau: &F,
    ) -> ((Vec<F>, usize), (Vec<F>, usize)) {
        let gamma_squared = gamma.square();
        let num_ops = polynomials.a_ram.len();
        let memory_size = polynomials.v_final.len();

        let a_rd = &jolt_polynomials.bytecode.v_read_write[2];
        let a_rs1 = &jolt_polynomials.bytecode.v_read_write[3];
        let a_rs2 = &jolt_polynomials.bytecode.v_read_write[4];

        let mut read_write_leaves: Vec<F> =
            unsafe_allocate_zero_vec(2 * MEMORY_OPS_PER_INSTRUCTION * num_ops);
        for (i, chunk) in read_write_leaves.chunks_mut(2 * num_ops).enumerate() {
            chunk[..num_ops]
                .par_iter_mut()
                .enumerate()
                .for_each(|(j, read_fingerprint)| {
                    let a = match i {
                        RS1 => a_rs1[j],
                        RS2 => a_rs2[j],
                        RD => a_rd[j],
                        _ => polynomials.a_ram[j] + F::from_u64((i - RAM_1) as u64).unwrap(),
                    };
                    *read_fingerprint = polynomials.t_read[i][j] * gamma_squared
                        + mul_0_optimized(&polynomials.v_read[i][j], gamma)
                        + a
                        - *tau;
                });
            let v_write = match i {
                RS1 => &polynomials.v_read[0],        // rs1
                RS2 => &polynomials.v_read[1],        // rs2
                RD => &polynomials.v_write_rd,        // rd
                _ => &polynomials.v_write_ram[i - 3], // RAM
            };

            chunk[num_ops..].par_iter_mut().enumerate().for_each(
                |(j, write_fingerprint)| match i {
                    RS1 => {
                        *write_fingerprint = F::from_u64(j as u64).unwrap() * gamma_squared
                            + mul_0_optimized(&v_write[j], gamma)
                            + a_rs1[j]
                            - *tau;
                    }
                    RS2 => {
                        *write_fingerprint = F::from_u64(j as u64).unwrap() * gamma_squared
                            + mul_0_optimized(&v_write[j], gamma)
                            + a_rs2[j]
                            - *tau;
                    }
                    RD => {
                        *write_fingerprint = F::from_u64(j as u64 + 1).unwrap() * gamma_squared
                            + mul_0_optimized(&v_write[j], gamma)
                            + a_rd[j]
                            - *tau
<<<<<<< HEAD
                    }
                    _ => {
                        *write_fingerprint = polynomials.t_write_ram[i - RAM_1][j] * gamma_squared
                            + mul_0_optimized(&v_write[j], gamma)
                            + polynomials.a_ram[j]
                            + F::from_u64((i - RAM_1) as u64).unwrap()
                            - *tau;
                    }
                },
            );
        }
=======
                    })
                    .collect();
                let v_write = match i {
                    RS1 => &polynomials.v_read[0],        // rs1
                    RS2 => &polynomials.v_read[1],        // rs2
                    RD => &polynomials.v_write_rd,        // rd
                    _ => &polynomials.v_write_ram[i - 3], // RAM
                };
                let write_fingerprints = (0..num_ops)
                    .into_par_iter()
                    .map(|j| match i {
                        RS1 => {
                            F::from_u64(j as u64).unwrap() * gamma_squared
                                + mul_0_optimized(&v_write[j], gamma)
                                + a_rs1[j]
                                - *tau
                        }
                        RS2 => {
                            F::from_u64(j as u64).unwrap() * gamma_squared
                                + mul_0_optimized(&v_write[j], gamma)
                                + a_rs2[j]
                                - *tau
                        }
                        RD => {
                            F::from_u64(j as u64).unwrap() * gamma_squared
                                + mul_0_optimized(&v_write[j], gamma)
                                + a_rd[j]
                                - *tau
                        }
                        _ => {
                            polynomials.t_write_ram[i - RAM_1][j] * gamma_squared
                                + mul_0_optimized(&v_write[j], gamma)
                                + polynomials.a_ram[j]
                                + F::from_u64((i - RAM_1) as u64).unwrap()
                                - *tau
                        }
                    })
                    .collect();
                [read_fingerprints, write_fingerprints]
            })
            .collect();
>>>>>>> dbb76f33

        let v_init = polynomials.v_init.as_ref().unwrap();
        let init_fingerprints: Vec<F> = (0..memory_size)
            .into_par_iter()
            .map(|i| /* 0 * gamma^2 + */ mul_0_optimized(&v_init[i], gamma) + F::from_u64(i as u64).unwrap() - *tau)
            .collect();
        let final_fingerprints = (0..memory_size)
            .into_par_iter()
            .map(|i| {
                mul_0_optimized(&polynomials.t_final[i], &gamma_squared)
                    + mul_0_optimized(&polynomials.v_final[i], gamma)
                    + F::from_u64(i as u64).unwrap()
                    - *tau
            })
            .collect();

        (
            (read_write_leaves, 2 * MEMORY_OPS_PER_INSTRUCTION),
            ([init_fingerprints, final_fingerprints].concat(), 2), // TODO(moodlezoup): Avoid concat
        )
    }

    fn uninterleave_hashes(
        _preprocessing: &Self::Preprocessing,
        read_write_hashes: Vec<F>,
        init_final_hashes: Vec<F>,
    ) -> MultisetHashes<F> {
        assert_eq!(read_write_hashes.len(), 2 * MEMORY_OPS_PER_INSTRUCTION);
        let mut read_hashes = Vec::with_capacity(MEMORY_OPS_PER_INSTRUCTION);
        let mut write_hashes = Vec::with_capacity(MEMORY_OPS_PER_INSTRUCTION);
        for i in 0..MEMORY_OPS_PER_INSTRUCTION {
            read_hashes.push(read_write_hashes[2 * i]);
            write_hashes.push(read_write_hashes[2 * i + 1]);
        }

        assert_eq!(init_final_hashes.len(), 2);
        let init_hash = init_final_hashes[0];
        let final_hash = init_final_hashes[1];

        MultisetHashes {
            read_hashes,
            write_hashes,
            init_hashes: vec![init_hash],
            final_hashes: vec![final_hash],
        }
    }

    fn check_multiset_equality(
        _preprocessing: &Self::Preprocessing,
        multiset_hashes: &MultisetHashes<F>,
    ) {
        assert_eq!(
            multiset_hashes.read_hashes.len(),
            MEMORY_OPS_PER_INSTRUCTION
        );
        assert_eq!(
            multiset_hashes.write_hashes.len(),
            MEMORY_OPS_PER_INSTRUCTION
        );
        assert_eq!(multiset_hashes.init_hashes.len(), 1);
        assert_eq!(multiset_hashes.final_hashes.len(), 1);

        let read_hash: F = multiset_hashes.read_hashes.iter().product();
        let write_hash: F = multiset_hashes.write_hashes.iter().product();
        let init_hash = multiset_hashes.init_hashes[0];
        let final_hash = multiset_hashes.final_hashes[0];

        assert_eq!(
            init_hash * write_hash,
            final_hash * read_hash,
            "Multiset hashes don't match"
        );
    }

    fn protocol_name() -> &'static [u8] {
        b"Registers/RAM memory checking"
    }
}

impl<F, PCS, ProofTranscript> MemoryCheckingVerifier<F, PCS, ProofTranscript>
    for ReadWriteMemoryProof<F, PCS, ProofTranscript>
where
    F: JoltField,
    PCS: CommitmentScheme<ProofTranscript, Field = F>,
    ProofTranscript: Transcript,
{
    fn compute_verifier_openings(
        openings: &mut Self::Openings,
        preprocessing: &Self::Preprocessing,
        r_read_write: &[F],
        r_init_final: &[F],
    ) {
        openings.identity =
            Some(IdentityPolynomial::new(r_read_write.len()).evaluate(r_read_write));

        openings.a_init_final =
            Some(IdentityPolynomial::new(r_init_final.len()).evaluate(r_init_final));

        let memory_layout = &preprocessing.program_io.as_ref().unwrap().memory_layout;

        // TODO(moodlezoup): Compute opening without instantiating v_init polynomial itself
        let memory_size = r_init_final.len().pow2();
        let mut v_init: Vec<u64> = vec![0; memory_size];
        // Copy bytecode
        let mut v_init_index = memory_address_to_witness_index(
            preprocessing.min_bytecode_address,
            memory_layout.ram_witness_offset,
        );
        for byte in preprocessing.bytecode_bytes.iter() {
            v_init[v_init_index] = *byte as u64;
            v_init_index += 1;
        }
        // Copy input bytes
        v_init_index = memory_address_to_witness_index(
            memory_layout.input_start,
            memory_layout.ram_witness_offset,
        );
        for byte in preprocessing.program_io.as_ref().unwrap().inputs.iter() {
            v_init[v_init_index] = *byte as u64;
            v_init_index += 1;
        }

        openings.v_init = Some(DensePolynomial::from_u64(&v_init).evaluate(r_init_final));
    }

    fn read_tuples(
        &_: &Self::Preprocessing,
        openings: &Self::Openings,
        register_address_openings: &RegisterAddressOpenings<F>,
    ) -> Vec<Self::MemoryTuple> {
        (0..MEMORY_OPS_PER_INSTRUCTION)
            .map(|i| {
                let a = match i {
                    RD => register_address_openings.a_rd,
                    RS1 => register_address_openings.a_rs1,
                    RS2 => register_address_openings.a_rs2,
                    _ => openings.a_ram + F::from_u64((i - RAM_1) as u64).unwrap(),
                };
                (a, openings.v_read[i], openings.t_read[i])
            })
            .collect()
    }
    fn write_tuples(
        &_: &Self::Preprocessing,
        openings: &Self::Openings,
        register_address_openings: &RegisterAddressOpenings<F>,
    ) -> Vec<Self::MemoryTuple> {
        (0..MEMORY_OPS_PER_INSTRUCTION)
            .map(|i| {
                let a = match i {
                    RD => register_address_openings.a_rd,
                    RS1 => register_address_openings.a_rs1,
                    RS2 => register_address_openings.a_rs2,
                    _ => openings.a_ram + F::from_u64((i - RAM_1) as u64).unwrap(),
                };
                let v = if i == RS1 || i == RS2 {
                    // For rs1 and rs2, v_write = v_read
                    openings.v_read[i]
                } else if i == RD {
                    openings.v_write_rd
                } else {
                    openings.v_write_ram[i - 3]
                };
                let t = if i == RS1 || i == RS2 || i == RD {
                    openings.identity.unwrap()
                } else {
                    openings.t_write_ram[i - RAM_1]
                };
                (a, v, t)
            })
            .collect()
    }
    fn init_tuples(
        &_: &Self::Preprocessing,
        openings: &Self::Openings,
        _: &RegisterAddressOpenings<F>,
    ) -> Vec<Self::MemoryTuple> {
        vec![(
            openings.a_init_final.unwrap(),
            openings.v_init.unwrap(),
            F::zero(),
        )]
    }
    fn final_tuples(
        &_: &Self::Preprocessing,
        openings: &Self::Openings,
        _: &RegisterAddressOpenings<F>,
    ) -> Vec<Self::MemoryTuple> {
        vec![(
            openings.a_init_final.unwrap(),
            openings.v_final,
            openings.t_final,
        )]
    }
}

#[derive(CanonicalSerialize, CanonicalDeserialize)]
pub struct OutputSumcheckProof<F, PCS, ProofTranscript>
where
    F: JoltField,
    PCS: CommitmentScheme<ProofTranscript, Field = F>,
    ProofTranscript: Transcript,
{
    _pcs: PhantomData<(PCS, ProofTranscript)>,
    num_rounds: usize,
    /// Sumcheck proof that v_final is equal to the program outputs at the relevant indices.
    sumcheck_proof: SumcheckInstanceProof<F, ProofTranscript>,
    /// Opening of v_final at the random point chosen over the course of sumcheck
    opening: F,
}

impl<F, PCS, ProofTranscript> OutputSumcheckProof<F, PCS, ProofTranscript>
where
    F: JoltField,
    PCS: CommitmentScheme<ProofTranscript, Field = F>,
    ProofTranscript: Transcript,
{
    fn prove_outputs(
        polynomials: &ReadWriteMemoryPolynomials<F>,
        program_io: &JoltDevice,
        opening_accumulator: &mut ProverOpeningAccumulator<F, ProofTranscript>,
        transcript: &mut ProofTranscript,
    ) -> Self {
        let memory_size = polynomials.v_final.len();
        let num_rounds = memory_size.log_2();
        let r_eq = transcript.challenge_vector(num_rounds);
        let eq: DensePolynomial<F> = DensePolynomial::new(EqPolynomial::evals(&r_eq));

        let input_start_index = memory_address_to_witness_index(
            program_io.memory_layout.input_start,
            program_io.memory_layout.ram_witness_offset,
        ) as u64;
        let io_witness_range: Vec<_> = (0..memory_size as u64)
            .map(|i| {
                if i >= input_start_index && i < program_io.memory_layout.ram_witness_offset {
                    F::one()
                } else {
                    F::zero()
                }
            })
            .collect();

        let mut v_io: Vec<u64> = vec![0; memory_size];
        // Copy input bytes
        let mut input_index = memory_address_to_witness_index(
            program_io.memory_layout.input_start,
            program_io.memory_layout.ram_witness_offset,
        );
        for byte in program_io.inputs.iter() {
            v_io[input_index] = *byte as u64;
            input_index += 1;
        }
        // Copy output bytes
        let mut output_index = memory_address_to_witness_index(
            program_io.memory_layout.output_start,
            program_io.memory_layout.ram_witness_offset,
        );
        for byte in program_io.outputs.iter() {
            v_io[output_index] = *byte as u64;
            output_index += 1;
        }
        // Copy panic bit
        v_io[memory_address_to_witness_index(
            program_io.memory_layout.panic,
            program_io.memory_layout.ram_witness_offset,
        )] = program_io.panic as u64;
        if !program_io.panic {
            // Set termination bit
            v_io[memory_address_to_witness_index(
                program_io.memory_layout.termination,
                program_io.memory_layout.ram_witness_offset,
            )] = 1;
        }

        let mut sumcheck_polys = vec![
            eq,
            DensePolynomial::new(io_witness_range),
            polynomials.v_final.clone(),
            DensePolynomial::from_u64(&v_io),
        ];

        // eq * io_witness_range * (v_final - v_io)
        let output_check_fn = |vals: &[F]| -> F { vals[0] * vals[1] * (vals[2] - vals[3]) };

        let (sumcheck_proof, r_sumcheck, sumcheck_openings) =
            SumcheckInstanceProof::<F, ProofTranscript>::prove_arbitrary::<_>(
                &F::zero(),
                num_rounds,
                &mut sumcheck_polys,
                output_check_fn,
                3,
                transcript,
            );

        opening_accumulator.append(
            &[&polynomials.v_final],
            DensePolynomial::new(EqPolynomial::evals(&r_sumcheck)),
            r_sumcheck.to_vec(),
            &[&sumcheck_openings[2]],
            transcript,
        );

        Self {
            num_rounds,
            sumcheck_proof,
            opening: sumcheck_openings[2], // only need v_final; verifier computes the rest on its own
            _pcs: PhantomData,
        }
    }

    fn verify(
        proof: &Self,
        preprocessing: &ReadWriteMemoryPreprocessing,
        commitment: &ReadWriteMemoryCommitments<PCS, ProofTranscript>,
        opening_accumulator: &mut VerifierOpeningAccumulator<F, PCS, ProofTranscript>,
        transcript: &mut ProofTranscript,
    ) -> Result<(), ProofVerifyError> {
        let r_eq = transcript.challenge_vector(proof.num_rounds);

        let (sumcheck_claim, r_sumcheck) =
            proof
                .sumcheck_proof
                .verify(F::zero(), proof.num_rounds, 3, transcript)?;

        let eq_eval = EqPolynomial::new(r_eq.to_vec()).evaluate(&r_sumcheck);

        let memory_layout = &preprocessing.program_io.as_ref().unwrap().memory_layout;

        let nonzero_memory_size = memory_layout.ram_witness_offset as usize;
        let log_nonzero_memory_size = nonzero_memory_size.log_2();
        assert!(
            nonzero_memory_size.is_power_of_two(),
            "Ram witness offset must be a power of two"
        );

        let input_start_index = memory_address_to_witness_index(
            memory_layout.input_start,
            memory_layout.ram_witness_offset,
        );
        let io_witness_range: Vec<_> = (0..nonzero_memory_size)
            .map(|i| {
                if i >= input_start_index {
                    F::one()
                } else {
                    F::zero()
                }
            })
            .collect();
        let mut io_witness_range_eval = DensePolynomial::new(io_witness_range)
            .evaluate(&r_sumcheck[(proof.num_rounds - log_nonzero_memory_size)..]);

        let r_prod: F = r_sumcheck[..(proof.num_rounds - log_nonzero_memory_size)]
            .iter()
            .map(|r| F::one() - r)
            .product();
        io_witness_range_eval *= r_prod;

        let mut v_io: Vec<u64> = vec![0; nonzero_memory_size];
        // Copy input bytes
        let mut input_index = memory_address_to_witness_index(
            memory_layout.input_start,
            memory_layout.ram_witness_offset,
        );
        for byte in preprocessing.program_io.as_ref().unwrap().inputs.iter() {
            v_io[input_index] = *byte as u64;
            input_index += 1;
        }
        // Copy output bytes
        let mut output_index = memory_address_to_witness_index(
            memory_layout.output_start,
            memory_layout.ram_witness_offset,
        );
        for byte in preprocessing.program_io.as_ref().unwrap().outputs.iter() {
            v_io[output_index] = *byte as u64;
            output_index += 1;
        }
        // Copy panic bit
        v_io[memory_address_to_witness_index(
            memory_layout.panic,
            memory_layout.ram_witness_offset,
        )] = preprocessing.program_io.as_ref().unwrap().panic as u64;
        if !preprocessing.program_io.as_ref().unwrap().panic {
            // Set termination bit
            v_io[memory_address_to_witness_index(
                memory_layout.termination,
                memory_layout.ram_witness_offset,
            )] = 1;
        }
        let mut v_io_eval = DensePolynomial::from_u64(&v_io)
            .evaluate(&r_sumcheck[(proof.num_rounds - log_nonzero_memory_size)..]);
        v_io_eval *= r_prod;

        assert_eq!(
            eq_eval * io_witness_range_eval * (proof.opening - v_io_eval),
            sumcheck_claim,
            "Output sumcheck check failed."
        );

        opening_accumulator.append(
            &[&commitment.v_final],
            r_sumcheck,
            &[&proof.opening],
            transcript,
        );

        Ok(())
    }
}

#[derive(CanonicalSerialize, CanonicalDeserialize)]
pub struct ReadWriteMemoryProof<F, PCS, ProofTranscript>
where
    F: JoltField,
    PCS: CommitmentScheme<ProofTranscript, Field = F>,
    ProofTranscript: Transcript,
{
    pub memory_checking_proof: MemoryCheckingProof<
        F,
        PCS,
        ReadWriteMemoryOpenings<F>,
        RegisterAddressOpenings<F>,
        ProofTranscript,
    >,
    pub timestamp_validity_proof: TimestampValidityProof<F, PCS, ProofTranscript>,
    pub output_proof: OutputSumcheckProof<F, PCS, ProofTranscript>,
}

impl<F, PCS, ProofTranscript> ReadWriteMemoryProof<F, PCS, ProofTranscript>
where
    F: JoltField,
    PCS: CommitmentScheme<ProofTranscript, Field = F>,
    ProofTranscript: Transcript,
{
    #[tracing::instrument(skip_all, name = "ReadWriteMemoryProof::prove")]
    pub fn prove<'a>(
        generators: &PCS::Setup,
        preprocessing: &ReadWriteMemoryPreprocessing,
        polynomials: &'a JoltPolynomials<F>,
        program_io: &JoltDevice,
        opening_accumulator: &mut ProverOpeningAccumulator<F, ProofTranscript>,
        transcript: &mut ProofTranscript,
    ) -> Self {
        let memory_checking_proof = ReadWriteMemoryProof::prove_memory_checking(
            generators,
            preprocessing,
            &polynomials.read_write_memory,
            polynomials,
            opening_accumulator,
            transcript,
        );

        let output_proof = OutputSumcheckProof::prove_outputs(
            &polynomials.read_write_memory,
            program_io,
            opening_accumulator,
            transcript,
        );

        let timestamp_validity_proof = TimestampValidityProof::prove(
            generators,
            &polynomials.timestamp_range_check,
            polynomials,
            opening_accumulator,
            transcript,
        );

        Self {
            memory_checking_proof,
            output_proof,
            timestamp_validity_proof,
        }
    }

    pub fn verify(
        mut self,
        generators: &PCS::Setup,
        preprocessing: &ReadWriteMemoryPreprocessing,
        commitments: &JoltCommitments<PCS, ProofTranscript>,
        opening_accumulator: &mut VerifierOpeningAccumulator<F, PCS, ProofTranscript>,
        transcript: &mut ProofTranscript,
    ) -> Result<(), ProofVerifyError> {
        ReadWriteMemoryProof::verify_memory_checking(
            preprocessing,
            generators,
            self.memory_checking_proof,
            &commitments.read_write_memory,
            commitments,
            opening_accumulator,
            transcript,
        )?;
        OutputSumcheckProof::verify(
            &self.output_proof,
            preprocessing,
            &commitments.read_write_memory,
            opening_accumulator,
            transcript,
        )?;
        TimestampValidityProof::verify(
            &mut self.timestamp_validity_proof,
            generators,
            commitments,
            opening_accumulator,
            transcript,
        )
    }
}

pub fn random_memory_trace<F: JoltField>(
    memory_init: &Vec<(u64, u8)>,
    max_memory_address: usize,
    m: usize,
    rng: &mut StdRng,
) -> (
    Vec<[MemoryOp; MEMORY_OPS_PER_INSTRUCTION]>,
    [DensePolynomial<F>; 5],
) {
    let mut memory: Vec<u64> = vec![0; max_memory_address];
    for (addr, byte) in memory_init {
        let remapped_addr = addr - RAM_START_ADDRESS + REGISTER_COUNT;
        memory[remapped_addr as usize] = *byte as u64;
    }

    let m = m.next_power_of_two();
    let mut memory_trace = Vec::with_capacity(m);
    let mut load_store_flags: [Vec<u64>; 5] = std::array::from_fn(|_| Vec::with_capacity(m));

    for _ in 0..m {
        let mut ops: [MemoryOp; MEMORY_OPS_PER_INSTRUCTION] =
            std::array::from_fn(|_| MemoryOp::noop_read());

        let rs1 = rng.next_u64() % REGISTER_COUNT;
        ops[RS1] = MemoryOp::Read(rs1);

        let rs2 = rng.next_u64() % REGISTER_COUNT;
        ops[RS2] = MemoryOp::Read(rs2);

        // Don't write to the zero register
        let rd = rng.next_u64() % (REGISTER_COUNT - 1) + 1;
        // Registers are 32 bits
        let register_value = rng.next_u32() as u64;
        ops[RD] = MemoryOp::Write(rd, register_value);
        memory[rd as usize] = register_value;

        let ram_rng = rng.next_u32();
        if ram_rng % 3 == 0 {
            // LOAD
            let remapped_address =
                REGISTER_COUNT + rng.next_u64() % (max_memory_address as u64 - REGISTER_COUNT - 4);
            let ram_address = remapped_address - REGISTER_COUNT + RAM_START_ADDRESS;

            let load_rng = rng.next_u32();
            if load_rng % 3 == 0 {
                // LB
                ops[3] = MemoryOp::Read(ram_address);
                for i in 1..4 {
                    ops[i + 3] = MemoryOp::noop_read();
                }
                for (i, flag) in load_store_flags.iter_mut().enumerate() {
                    flag.push(if i == 0 { 1 } else { 0 });
                }
            } else if load_rng % 3 == 1 {
                // LH
                for i in 0..2 {
                    ops[i + 3] = MemoryOp::Read(ram_address + i as u64);
                }
                for i in 2..4 {
                    ops[i + 3] = MemoryOp::noop_read();
                }
                for (i, flag) in load_store_flags.iter_mut().enumerate() {
                    flag.push(if i == 1 { 1 } else { 0 });
                }
            } else {
                // LW
                for i in 0..4 {
                    ops[i + 3] = MemoryOp::Read(ram_address + i as u64);
                }
                for (i, flag) in load_store_flags.iter_mut().enumerate() {
                    flag.push(if i == 4 { 1 } else { 0 });
                }
            }
        } else if ram_rng % 3 == 1 {
            // STORE
            let remapped_address =
                REGISTER_COUNT + rng.next_u64() % (max_memory_address as u64 - REGISTER_COUNT - 4);
            let ram_address = remapped_address - REGISTER_COUNT + RAM_START_ADDRESS;
            let store_rng = rng.next_u32();
            if store_rng % 3 == 0 {
                // SB
                // RAM is byte-addressable, so values are a single byte
                let ram_value = rng.next_u64() & 0xff;
                ops[3] = MemoryOp::Write(ram_address, ram_value);
                memory[remapped_address as usize] = ram_value;
                for i in 1..4 {
                    ops[i + 3] = MemoryOp::noop_read();
                }
                for (i, flag) in load_store_flags.iter_mut().enumerate() {
                    flag.push(if i == 2 { 1 } else { 0 });
                }
            } else if store_rng % 3 == 1 {
                // SH
                for i in 0..2 {
                    // RAM is byte-addressable, so values are a single byte
                    let ram_value = rng.next_u64() & 0xff;
                    ops[i + 3] = MemoryOp::Write(ram_address + i as u64, ram_value);
                    memory[i + remapped_address as usize] = ram_value;
                }
                for i in 2..4 {
                    ops[i + 3] = MemoryOp::noop_read();
                }
                for (i, flag) in load_store_flags.iter_mut().enumerate() {
                    flag.push(if i == 3 { 1 } else { 0 });
                }
            } else {
                // SW
                for i in 0..4 {
                    // RAM is byte-addressable, so values are a single byte
                    let ram_value = rng.next_u64() & 0xff;
                    ops[i + 3] = MemoryOp::Write(ram_address + i as u64, ram_value);
                    memory[i + remapped_address as usize] = ram_value;
                }
                for (i, flag) in load_store_flags.iter_mut().enumerate() {
                    flag.push(if i == 4 { 1 } else { 0 });
                }
            }
        } else {
            for i in 0..4 {
                ops[i + 3] = MemoryOp::noop_read();
            }
            for flag in load_store_flags.iter_mut() {
                flag.push(0);
            }
        }

        memory_trace.push(ops);
    }

    (
        memory_trace,
        load_store_flags
            .iter()
            .map(|bitvector| DensePolynomial::from_u64(bitvector))
            .collect::<Vec<_>>()
            .try_into()
            .unwrap(),
    )
}

#[cfg(test)]
mod tests {
    use ark_bn254::Fr;

    use super::*;

    #[test]
    fn read_write_memory_stuff_ordering() {
        let preprocessing = ReadWriteMemoryPreprocessing::preprocess(vec![]);
        ReadWriteMemoryOpenings::<Fr>::test_ordering_consistency(&preprocessing);
    }
}<|MERGE_RESOLUTION|>--- conflicted
+++ resolved
@@ -254,8 +254,6 @@
         trace: &Vec<JoltTraceStep<InstructionSet>>,
     ) -> (Self, [Vec<u64>; MEMORY_OPS_PER_INSTRUCTION]) {
         assert!(program_io.inputs.len() <= program_io.memory_layout.max_input_size as usize);
-        println!("program_io.outputs.len(): {}", program_io.outputs.len());
-        println!("program_io.memory_layout: {:?}", program_io.memory_layout);
         assert!(program_io.outputs.len() <= program_io.memory_layout.max_output_size as usize);
 
         let m = trace.len();
@@ -942,11 +940,10 @@
                             - *tau;
                     }
                     RD => {
-                        *write_fingerprint = F::from_u64(j as u64 + 1).unwrap() * gamma_squared
+                        *write_fingerprint = F::from_u64(j as u64).unwrap() * gamma_squared
                             + mul_0_optimized(&v_write[j], gamma)
                             + a_rd[j]
                             - *tau
-<<<<<<< HEAD
                     }
                     _ => {
                         *write_fingerprint = polynomials.t_write_ram[i - RAM_1][j] * gamma_squared
@@ -958,49 +955,6 @@
                 },
             );
         }
-=======
-                    })
-                    .collect();
-                let v_write = match i {
-                    RS1 => &polynomials.v_read[0],        // rs1
-                    RS2 => &polynomials.v_read[1],        // rs2
-                    RD => &polynomials.v_write_rd,        // rd
-                    _ => &polynomials.v_write_ram[i - 3], // RAM
-                };
-                let write_fingerprints = (0..num_ops)
-                    .into_par_iter()
-                    .map(|j| match i {
-                        RS1 => {
-                            F::from_u64(j as u64).unwrap() * gamma_squared
-                                + mul_0_optimized(&v_write[j], gamma)
-                                + a_rs1[j]
-                                - *tau
-                        }
-                        RS2 => {
-                            F::from_u64(j as u64).unwrap() * gamma_squared
-                                + mul_0_optimized(&v_write[j], gamma)
-                                + a_rs2[j]
-                                - *tau
-                        }
-                        RD => {
-                            F::from_u64(j as u64).unwrap() * gamma_squared
-                                + mul_0_optimized(&v_write[j], gamma)
-                                + a_rd[j]
-                                - *tau
-                        }
-                        _ => {
-                            polynomials.t_write_ram[i - RAM_1][j] * gamma_squared
-                                + mul_0_optimized(&v_write[j], gamma)
-                                + polynomials.a_ram[j]
-                                + F::from_u64((i - RAM_1) as u64).unwrap()
-                                - *tau
-                        }
-                    })
-                    .collect();
-                [read_fingerprints, write_fingerprints]
-            })
-            .collect();
->>>>>>> dbb76f33
 
         let v_init = polynomials.v_init.as_ref().unwrap();
         let init_fingerprints: Vec<F> = (0..memory_size)
