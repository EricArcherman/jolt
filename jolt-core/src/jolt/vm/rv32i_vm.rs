--- conflicted
+++ resolved
@@ -208,54 +208,10 @@
     //     );
     // }
 
-<<<<<<< HEAD
     // #[test]
     // fn fib_e2e_mock() {
     //     fib_e2e::<Fr, MockCommitScheme<Fr, KeccakTranscript>, KeccakTranscript>();
     // }
-=======
-    fn fib_e2e<F, PCS, ProofTranscript>()
-    where
-        F: JoltField,
-        PCS: CommitmentScheme<ProofTranscript, Field = F>,
-        ProofTranscript: Transcript,
-    {
-        let artifact_guard = FIB_FILE_LOCK.lock().unwrap();
-        let mut program = host::Program::new("fibonacci-guest");
-        let inputs = postcard::to_stdvec(&9u32).unwrap();
-        program.build(crate::host::DEFAULT_TARGET_DIR);
-        let (bytecode, memory_init) = program.decode();
-        let (io_device, trace) = program.trace(&inputs);
-        drop(artifact_guard);
-
-        let preprocessing = RV32IJoltVM::prover_preprocess(
-            bytecode.clone(),
-            io_device.memory_layout.clone(),
-            memory_init,
-            1 << 20,
-            1 << 20,
-            1 << 20,
-        );
-        let (proof, commitments, verifier_io_device, debug_info) =
-            <RV32IJoltVM as Jolt<F, PCS, C, M, ProofTranscript>>::prove(
-                io_device,
-                trace,
-                preprocessing.clone(),
-            );
-        let verification_result = RV32IJoltVM::verify(
-            preprocessing.shared,
-            proof,
-            commitments,
-            verifier_io_device,
-            debug_info,
-        );
-        assert!(
-            verification_result.is_ok(),
-            "Verification failed with error: {:?}",
-            verification_result.err()
-        );
-    }
->>>>>>> 945c0328
 
     // #[test]
     // fn fib_e2e_zeromorph() {
@@ -277,7 +233,6 @@
     // #[test]
     // fn sha3_e2e_zeromorph() {
     //     let guard = SHA3_FILE_LOCK.lock().unwrap();
-
     //     let mut program = host::Program::new("sha3-guest");
     //     program.set_input(&[5u8; 32]);
     //     let (bytecode, memory_init) = program.decode();
@@ -311,7 +266,6 @@
     //     );
     // }
 
-<<<<<<< HEAD
     // #[test]
     // fn sha3_e2e_hyperkzg() {
     //     let guard = SHA3_FILE_LOCK.lock().unwrap();
@@ -453,219 +407,4 @@
     //     let _verification_result =
     //         RV32IJoltVM::verify(preprocessing, proof, commitments, debug_info);
     // }
-=======
-    #[test]
-    fn sha3_e2e_zeromorph() {
-        let guard = SHA3_FILE_LOCK.lock().unwrap();
-
-        let mut program = host::Program::new("sha3-guest");
-        let inputs = postcard::to_stdvec(&[5u8; 32]).unwrap();
-        program.build(crate::host::DEFAULT_TARGET_DIR);
-        let (bytecode, memory_init) = program.decode();
-        let (io_device, trace) = program.trace(&inputs);
-        drop(guard);
-
-        let preprocessing = RV32IJoltVM::prover_preprocess(
-            bytecode.clone(),
-            io_device.memory_layout.clone(),
-            memory_init,
-            1 << 20,
-            1 << 20,
-            1 << 20,
-        );
-        let (jolt_proof, jolt_commitments, verifier_io_device, debug_info) = <RV32IJoltVM as Jolt<
-            _,
-            Zeromorph<Bn254, KeccakTranscript>,
-            C,
-            M,
-            KeccakTranscript,
-        >>::prove(
-            io_device, trace, preprocessing.clone()
-        );
-
-        let verification_result = RV32IJoltVM::verify(
-            preprocessing.shared,
-            jolt_proof,
-            jolt_commitments,
-            verifier_io_device,
-            debug_info,
-        );
-        assert!(
-            verification_result.is_ok(),
-            "Verification failed with error: {:?}",
-            verification_result.err()
-        );
-    }
-
-    #[test]
-    fn sha3_e2e_hyperkzg() {
-        let guard = SHA3_FILE_LOCK.lock().unwrap();
-
-        let mut program = host::Program::new("sha3-guest");
-        let inputs = postcard::to_stdvec(&[5u8; 32]).unwrap();
-        program.build(crate::host::DEFAULT_TARGET_DIR);
-        let (bytecode, memory_init) = program.decode();
-        let (io_device, trace) = program.trace(&inputs);
-        drop(guard);
-
-        let preprocessing = RV32IJoltVM::prover_preprocess(
-            bytecode.clone(),
-            io_device.memory_layout.clone(),
-            memory_init,
-            1 << 20,
-            1 << 20,
-            1 << 20,
-        );
-        let (jolt_proof, jolt_commitments, verifier_io_device, debug_info) = <RV32IJoltVM as Jolt<
-            _,
-            HyperKZG<Bn254, KeccakTranscript>,
-            C,
-            M,
-            KeccakTranscript,
-        >>::prove(
-            io_device, trace, preprocessing.clone()
-        );
-
-        let verification_result = RV32IJoltVM::verify(
-            preprocessing.shared,
-            jolt_proof,
-            jolt_commitments,
-            verifier_io_device,
-            debug_info,
-        );
-        assert!(
-            verification_result.is_ok(),
-            "Verification failed with error: {:?}",
-            verification_result.err()
-        );
-    }
-
-    #[test]
-    fn memory_ops_e2e_hyperkzg() {
-        let mut program = host::Program::new("memory-ops-guest");
-        let inputs = vec![];
-        program.build(crate::host::DEFAULT_TARGET_DIR);
-        let (bytecode, memory_init) = program.decode();
-        let (io_device, trace) = program.trace(&inputs);
-
-        let preprocessing = RV32IJoltVM::prover_preprocess(
-            bytecode.clone(),
-            io_device.memory_layout.clone(),
-            memory_init,
-            1 << 20,
-            1 << 20,
-            1 << 20,
-        );
-        let (jolt_proof, jolt_commitments, verifier_io_device, debug_info) = <RV32IJoltVM as Jolt<
-            _,
-            HyperKZG<Bn254, KeccakTranscript>,
-            C,
-            M,
-            KeccakTranscript,
-        >>::prove(
-            io_device, trace, preprocessing.clone()
-        );
-
-        let verification_result = RV32IJoltVM::verify(
-            preprocessing.shared,
-            jolt_proof,
-            jolt_commitments,
-            verifier_io_device,
-            debug_info,
-        );
-        assert!(
-            verification_result.is_ok(),
-            "Verification failed with error: {:?}",
-            verification_result.err()
-        );
-    }
-
-    #[test]
-    #[should_panic]
-    fn truncated_trace() {
-        let artifact_guard = FIB_FILE_LOCK.lock().unwrap();
-        let mut program = host::Program::new("fibonacci-guest");
-        let inputs = postcard::to_stdvec(&9u32).unwrap();
-        program.build(crate::host::DEFAULT_TARGET_DIR);
-        let (bytecode, memory_init) = program.decode();
-        let (mut io_device, mut trace) = program.trace(&inputs);
-        trace.truncate(100);
-        io_device.outputs[0] = 0; // change the output to 0
-        drop(artifact_guard);
-
-        let preprocessing = RV32IJoltVM::prover_preprocess(
-            bytecode.clone(),
-            io_device.memory_layout.clone(),
-            memory_init,
-            1 << 20,
-            1 << 20,
-            1 << 20,
-        );
-        let (proof, commitments, verifier_io_device, debug_info) = <RV32IJoltVM as Jolt<
-            Fr,
-            HyperKZG<Bn254, KeccakTranscript>,
-            C,
-            M,
-            KeccakTranscript,
-        >>::prove(
-            io_device,
-            trace,
-            preprocessing.clone(),
-        );
-        let _verification_result = RV32IJoltVM::verify(
-            preprocessing.shared,
-            proof,
-            commitments,
-            verifier_io_device,
-            debug_info,
-        );
-    }
-
-    #[test]
-    #[should_panic]
-    fn malicious_trace() {
-        let artifact_guard = FIB_FILE_LOCK.lock().unwrap();
-        let mut program = host::Program::new("fibonacci-guest");
-        let inputs = postcard::to_stdvec(&1u8).unwrap(); // change input to 1 so that termination bit equal true
-        program.build(crate::host::DEFAULT_TARGET_DIR);
-        let (bytecode, memory_init) = program.decode();
-        let (mut io_device, trace) = program.trace(&inputs);
-        let memory_layout = io_device.memory_layout.clone();
-        drop(artifact_guard);
-
-        // change memory address of output & termination bit to the same address as input
-        // changes here should not be able to spoof the verifier result
-        io_device.memory_layout.output_start = io_device.memory_layout.input_start;
-        io_device.memory_layout.output_end = io_device.memory_layout.input_end;
-        io_device.memory_layout.termination = io_device.memory_layout.input_start;
-
-        // Since the preprocessing is done with the original memory layout, the verifier should fail
-        let preprocessing = RV32IJoltVM::prover_preprocess(
-            bytecode.clone(),
-            memory_layout,
-            memory_init,
-            1 << 20,
-            1 << 20,
-            1 << 20,
-        );
-        let (proof, commitments, verifier_io_device, debug_info) = <RV32IJoltVM as Jolt<
-            Fr,
-            HyperKZG<Bn254, KeccakTranscript>,
-            C,
-            M,
-            KeccakTranscript,
-        >>::prove(
-            io_device,
-            trace,
-            preprocessing.clone(),
-        );
-        let _verification_result = RV32IJoltVM::verify(
-            preprocessing.shared,
-            proof,
-            commitments,
-            verifier_io_device,
-            debug_info,
-        );
-    }
->>>>>>> 945c0328
 }