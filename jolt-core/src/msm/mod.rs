--- conflicted
+++ resolved
@@ -1,219 +1,144 @@
-use ark_ec::pairing::Pairing;
 use ark_ec::{CurveGroup, ScalarMul};
 use ark_ff::{prelude::*, PrimeField};
 use ark_std::cmp::Ordering;
 use ark_std::vec::Vec;
-<<<<<<< HEAD
+#[cfg(feature = "icicle")]
+use icicle_core::curve::Affine;
 use num_integer::Integer;
 use rayon::prelude::*;
 
+pub(crate) mod icicle;
+use crate::field::JoltField;
+use crate::poly::multilinear_polynomial::MultilinearPolynomial;
+use crate::utils::errors::ProofVerifyError;
 use crate::utils::math::Math;
-
-impl<G: CurveGroup> VariableBaseMSM for G {}
+pub use icicle::*;
+
+impl<F: JoltField, G: CurveGroup<ScalarField = F> + Icicle> VariableBaseMSM for G {}
+
+#[cfg(feature = "icicle")]
+pub type GpuBaseType<G: Icicle> = Affine<G::C>;
+#[cfg(not(feature = "icicle"))]
+pub type GpuBaseType<G: ScalarMul> = G::MulBase;
+
+use itertools::Either;
 
 /// Copy of ark_ec::VariableBaseMSM with minor modifications to speed up
 /// known small element sized MSMs.
-pub trait VariableBaseMSM: ScalarMul {
-    fn msm_u8(bases: &[Self::MulBase], scalars: &[u8]) -> Result<Self, usize> {
+pub trait VariableBaseMSM: ScalarMul + Icicle
+where
+    Self::ScalarField: JoltField,
+{
+    fn msm_u8(
+        bases: &[Self::MulBase],
+        scalars: &[u8],
+        max_num_bits: Option<usize>,
+    ) -> Result<Self, ProofVerifyError> {
         (bases.len() == scalars.len())
             .then(|| {
-                let max_num_bits = (*scalars.iter().max().unwrap() as usize).num_bits();
+                let max_num_bits =
+                    max_num_bits.unwrap_or((*scalars.iter().max().unwrap() as usize).num_bits());
                 match max_num_bits {
                     0 => Self::zero(),
                     1 => msm_binary(bases, scalars),
                     _ => msm_small(bases, scalars, max_num_bits),
                 }
             })
-            .ok_or_else(|| bases.len().min(scalars.len()))
-    }
-
-    fn msm_u16(bases: &[Self::MulBase], scalars: &[u16]) -> Result<Self, usize> {
+            .ok_or(ProofVerifyError::KeyLengthError(bases.len(), scalars.len()))
+    }
+
+    fn msm_u16(
+        bases: &[Self::MulBase],
+        gpu_bases: Option<&[GpuBaseType<Self>]>,
+        scalars: &[u16],
+        max_num_bits: Option<usize>,
+        use_icicle: bool,
+    ) -> Result<Self, ProofVerifyError> {
         (bases.len() == scalars.len())
             .then(|| {
-                let max_num_bits = (*scalars.iter().max().unwrap() as usize).num_bits();
+                let max_num_bits =
+                    max_num_bits.unwrap_or((*scalars.iter().max().unwrap() as usize).num_bits());
                 match max_num_bits {
                     0 => Self::zero(),
                     1 => msm_binary(bases, scalars),
                     2..=10 => msm_small(bases, scalars, max_num_bits),
-                    _ => msm_u64(bases, scalars, max_num_bits),
-                }
-            })
-            .ok_or_else(|| bases.len().min(scalars.len()))
-    }
-
-    fn msm_u32(bases: &[Self::MulBase], scalars: &[u32]) -> Result<Self, usize> {
+                    _ => msm_medium(bases, gpu_bases, scalars, max_num_bits, use_icicle),
+                }
+            })
+            .ok_or(ProofVerifyError::KeyLengthError(bases.len(), scalars.len()))
+    }
+
+    fn msm_u32(
+        bases: &[Self::MulBase],
+        gpu_bases: Option<&[GpuBaseType<Self>]>,
+        scalars: &[u32],
+        max_num_bits: Option<usize>,
+        use_icicle: bool,
+    ) -> Result<Self, ProofVerifyError> {
         (bases.len() == scalars.len())
             .then(|| {
-                let max_num_bits = (*scalars.iter().max().unwrap() as usize).num_bits();
+                let max_num_bits =
+                    max_num_bits.unwrap_or((*scalars.iter().max().unwrap() as usize).num_bits());
                 match max_num_bits {
                     0 => Self::zero(),
                     1 => msm_binary(bases, scalars),
                     2..=10 => msm_small(bases, scalars, max_num_bits),
-                    _ => msm_u64(bases, scalars, max_num_bits),
-                }
-            })
-            .ok_or_else(|| bases.len().min(scalars.len()))
-    }
-
-    fn msm_u64(bases: &[Self::MulBase], scalars: &[u64]) -> Result<Self, usize> {
+                    _ => msm_medium(bases, gpu_bases, scalars, max_num_bits, use_icicle),
+                }
+            })
+            .ok_or(ProofVerifyError::KeyLengthError(bases.len(), scalars.len()))
+    }
+
+    fn msm_u64(
+        bases: &[Self::MulBase],
+        gpu_bases: Option<&[GpuBaseType<Self>]>,
+        scalars: &[u64],
+        max_num_bits: Option<usize>,
+        use_icicle: bool,
+    ) -> Result<Self, ProofVerifyError> {
         (bases.len() == scalars.len())
             .then(|| {
-                let max_num_bits = (*scalars.iter().max().unwrap() as usize).num_bits();
+                let max_num_bits =
+                    max_num_bits.unwrap_or((*scalars.iter().max().unwrap() as usize).num_bits());
                 match max_num_bits {
                     0 => Self::zero(),
                     1 => msm_binary(bases, scalars),
                     2..=10 => msm_small(bases, scalars, max_num_bits),
-                    _ => msm_u64(bases, scalars, max_num_bits as usize),
-                }
-            })
-            .ok_or_else(|| bases.len().min(scalars.len()))
-    }
-
-    fn msm(bases: &[Self::MulBase], scalars: &[Self::ScalarField]) -> Result<Self, usize> {
+                    _ => msm_medium(bases, gpu_bases, scalars, max_num_bits, use_icicle),
+                }
+            })
+            .ok_or(ProofVerifyError::KeyLengthError(bases.len(), scalars.len()))
+    }
+
+    fn msm_field_elements(
+        bases: &[Self::MulBase],
+        gpu_bases: Option<&[GpuBaseType<Self>]>,
+        scalars: &[Self::ScalarField],
+        max_num_bits: Option<usize>,
+        use_icicle: bool,
+    ) -> Result<Self, ProofVerifyError> {
         (bases.len() == scalars.len())
             .then(|| {
-                let max_num_bits = scalars
-                    .par_iter()
-                    .map(|s| s.into_bigint().num_bits())
-                    .max()
-                    .unwrap();
-
+                let max_num_bits =
+                    max_num_bits.unwrap_or((*scalars.iter().max().unwrap()).num_bits() as usize);
                 match max_num_bits {
                     0 => Self::zero(),
                     1 => scalars
                         .iter()
                         .zip(bases)
-                        .filter(|(&scalar, _base)| !scalar.is_zero())
+                        .filter(|(scalar, _base)| !scalar.is_zero())
                         .map(|(_scalar, base)| base)
                         .fold(Self::zero(), |sum, base| sum + base),
                     2..=10 => {
-                        let scalars_u8 = &map_field_elements_to_u16::<Self>(scalars);
-                        msm_small(bases, scalars_u8, max_num_bits as usize)
-=======
-#[cfg(feature = "icicle")]
-use icicle_core::curve::Affine;
-use rayon::prelude::*;
-
-pub(crate) mod icicle;
-use crate::utils::errors::ProofVerifyError;
-pub use icicle::*;
-
-impl<G: CurveGroup + Icicle> VariableBaseMSM for G {}
-
-#[cfg(feature = "icicle")]
-pub type GpuBaseType<G: Icicle> = Affine<G::C>;
-#[cfg(not(feature = "icicle"))]
-pub type GpuBaseType<G: ScalarMul> = G::MulBase;
-
-use itertools::Either;
-
-#[derive(Debug, Clone, Copy, Eq, PartialEq, Ord, PartialOrd)]
-pub enum MsmType {
-    Zero,
-    One,
-    Small(usize),
-    Medium(usize),
-    Large(usize),
-}
-
-impl MsmType {
-    fn from_u32(i: u32) -> MsmType {
-        match i {
-            0 => MsmType::Zero,
-            1 => MsmType::One,
-            2..=10 => MsmType::Small(i as usize),
-            11..=64 => MsmType::Medium(i as usize),
-            _ => MsmType::Large(i as usize),
-        }
-    }
-
-    #[tracing::instrument(skip_all)]
-    fn from_scalars<S: ScalarMul>(scalars: &[S::ScalarField]) -> MsmType {
-        let max_num_bits = scalars
-            .par_iter()
-            .map(|s| s.into_bigint().num_bits())
-            .max()
-            .unwrap();
-        MsmType::from_u32(max_num_bits)
-    }
-
-    #[allow(dead_code)]
-    fn num_bits(&self) -> usize {
-        match self {
-            MsmType::Zero => 0,
-            MsmType::One => 1,
-            MsmType::Small(i) => *i,
-            MsmType::Medium(i) => *i,
-            MsmType::Large(i) => *i,
-        }
-    }
-
-    fn prefers_icicle(&self) -> bool {
-        match self {
-            MsmType::Zero | MsmType::One | MsmType::Small(_) => false,
-            #[cfg(feature = "icicle")]
-            MsmType::Medium(_) | MsmType::Large(_) => true,
-            #[cfg(not(feature = "icicle"))]
-            _ => false,
-        }
-    }
-}
-
-type TrackedScalar<'a, P: Pairing> = (usize, &'a [P::ScalarField]);
-pub type ScalarGroups<'a, P: Pairing> = (MsmType, Vec<TrackedScalar<'a, P>>);
-
-/// Copy of ark_ec::VariableBaseMSM with minor modifications to speed up
-/// known small element sized MSMs.
-pub trait VariableBaseMSM: ScalarMul + Icicle {
-    #[tracing::instrument(skip_all)]
-    fn msm(
-        bases: &[Self::MulBase],
-        gpu_bases: Option<&[GpuBaseType<Self>]>,
-        scalars: &[Self::ScalarField],
-    ) -> Result<Self, ProofVerifyError> {
-        Self::inner_msm(bases, gpu_bases, scalars, true, None)
-    }
-
-    #[tracing::instrument(skip_all)]
-    fn msm_with_type(
-        bases: &[Self::MulBase],
-        gpu_bases: Option<&[GpuBaseType<Self>]>,
-        scalars: &[Self::ScalarField],
-        msm_type: MsmType,
-    ) -> Result<Self, ProofVerifyError> {
-        Self::inner_msm(bases, gpu_bases, scalars, true, Some(msm_type))
-    }
-
-    #[tracing::instrument(skip_all)]
-    fn inner_msm(
-        bases: &[Self::MulBase],
-        gpu_bases: Option<&[GpuBaseType<Self>]>,
-        scalars: &[Self::ScalarField],
-        allow_icicle: bool,
-        msm_type: Option<MsmType>,
-    ) -> Result<Self, ProofVerifyError> {
-        #[cfg(not(feature = "icicle"))]
-        assert!(gpu_bases.is_none());
-        assert_eq!(bases.len(), gpu_bases.map_or(bases.len(), |b| b.len()));
-
-        (bases.len() == scalars.len())
-            .then(|| {
-                let msm_type = msm_type.unwrap_or_else(|| MsmType::from_scalars::<Self>(scalars));
-
-                match msm_type {
-                    MsmType::Zero => Self::zero(),
-                    MsmType::One => {
-                        let scalars_u64 = &map_field_elements_to_u64::<Self>(scalars);
-                        msm_binary(bases, scalars_u64)
+                        let scalars_u16 = &map_field_elements_to_u16(scalars);
+                        msm_small(bases, scalars_u16, max_num_bits)
                     }
-                    MsmType::Small(max_num_bits) => {
-                        let scalars_u64 = &map_field_elements_to_u64::<Self>(scalars);
-                        msm_small(bases, scalars_u64, max_num_bits)
->>>>>>> 1145ec43
+                    11..=64 => {
+                        let scalars_u64 = &map_field_elements_to_u64(scalars);
+                        msm_medium(bases, gpu_bases, scalars_u64, max_num_bits, use_icicle)
                     }
-                    MsmType::Medium(max_num_bits) => {
-                        // TODO(sagar) caching this as "use_icicle = use_icicle" seems to cause a massive slowdown
-                        if use_icicle(Some(msm_type.prefers_icicle() && allow_icicle)) {
+                    _ => {
+                        if use_icicle {
                             #[cfg(feature = "icicle")]
                             {
                                 let mut backup = vec![];
@@ -231,36 +156,6 @@
                             }
                         }
 
-                        let scalars_u64 = &map_field_elements_to_u64::<Self>(scalars);
-<<<<<<< HEAD
-                        msm_u64(bases, scalars_u64, max_num_bits as usize)
-=======
-                        if Self::NEGATION_IS_CHEAP {
-                            msm_u64_wnaf(bases, scalars_u64, max_num_bits)
-                        } else {
-                            msm_u64(bases, scalars_u64, max_num_bits)
-                        }
->>>>>>> 1145ec43
-                    }
-                    MsmType::Large(max_num_bits) => {
-                        if use_icicle(Some(msm_type.prefers_icicle() && allow_icicle)) {
-                            #[cfg(feature = "icicle")]
-                            {
-                                let mut backup = vec![];
-                                let gpu_bases = gpu_bases.unwrap_or_else(|| {
-                                    backup = Self::get_gpu_bases(bases);
-                                    &backup
-                                });
-                                return icicle_msm::<Self>(gpu_bases, scalars, max_num_bits);
-                            }
-                            #[cfg(not(feature = "icicle"))]
-                            {
-                                unreachable!(
-                                    "icicle_init must not return true without the icicle feature"
-                                );
-                            }
-                        }
-
                         let scalars = scalars
                             .par_iter()
                             .map(|s| s.into_bigint())
@@ -277,72 +172,97 @@
     }
 
     #[tracing::instrument(skip_all)]
+    fn msm(
+        bases: &[Self::MulBase],
+        gpu_bases: Option<&[GpuBaseType<Self>]>,
+        poly: &MultilinearPolynomial<Self::ScalarField>,
+        max_num_bits: Option<usize>,
+    ) -> Result<Self, ProofVerifyError> {
+        #[cfg(not(feature = "icicle"))]
+        assert!(gpu_bases.is_none());
+        assert_eq!(bases.len(), gpu_bases.map_or(bases.len(), |b| b.len()));
+
+        let use_icicle = use_icicle();
+
+        match poly {
+            MultilinearPolynomial::LargeScalars(poly) => Self::msm_field_elements(
+                bases,
+                gpu_bases,
+                poly.evals_ref(),
+                max_num_bits,
+                use_icicle,
+            ),
+            MultilinearPolynomial::U8Scalars(poly) => {
+                Self::msm_u8(bases, &poly.coeffs, max_num_bits)
+            }
+            MultilinearPolynomial::U16Scalars(poly) => {
+                Self::msm_u16(bases, gpu_bases, &poly.coeffs, max_num_bits, use_icicle)
+            }
+            MultilinearPolynomial::U32Scalars(poly) => {
+                Self::msm_u32(bases, gpu_bases, &poly.coeffs, max_num_bits, use_icicle)
+            }
+            MultilinearPolynomial::U64Scalars(poly) => {
+                Self::msm_u64(bases, gpu_bases, &poly.coeffs, max_num_bits, use_icicle)
+            }
+            MultilinearPolynomial::I64Scalars(poly) => {
+                // TODO(moodlezoup): This can be optimized
+                let scalars: Vec<_> = poly
+                    .coeffs
+                    .par_iter()
+                    .map(|x| Self::ScalarField::from_i64(*x))
+                    .collect();
+                Self::msm_field_elements(bases, gpu_bases, &scalars, max_num_bits, use_icicle)
+            }
+        }
+    }
+
+    #[tracing::instrument(skip_all)]
     fn batch_msm(
         bases: &[Self::MulBase],
         gpu_bases: Option<&[GpuBaseType<Self>]>,
-        scalar_batches: &[&[Self::ScalarField]],
+        polys: &[&MultilinearPolynomial<Self::ScalarField>],
     ) -> Vec<Self> {
-        Self::batch_msm_inner(bases, gpu_bases, scalar_batches, true, false)
-    }
-
-    #[tracing::instrument(skip_all)]
-    fn variable_batch_msm(
-        bases: &[Self::MulBase],
-        gpu_bases: Option<&[GpuBaseType<Self>]>,
-        scalar_batches: &[&[Self::ScalarField]],
-    ) -> Vec<Self> {
-        Self::batch_msm_inner(bases, gpu_bases, scalar_batches, true, true)
-    }
-
-    #[tracing::instrument(skip_all)]
-    fn batch_msm_inner(
-        bases: &[Self::MulBase],
-        gpu_bases: Option<&[GpuBaseType<Self>]>,
-        scalar_batches: &[&[Self::ScalarField]],
-        allow_icicle: bool,
-        _variable_batches: bool,
-    ) -> Vec<Self> {
-        assert!(scalar_batches.par_iter().all(|s| s.len() == bases.len()));
+        assert!(polys.par_iter().all(|s| s.len() == bases.len()));
         #[cfg(not(feature = "icicle"))]
         assert!(gpu_bases.is_none());
         assert_eq!(bases.len(), gpu_bases.map_or(bases.len(), |b| b.len()));
 
-        if !use_icicle(Some(allow_icicle)) {
+        let use_icicle = use_icicle();
+
+        if !use_icicle {
             let span = tracing::span!(tracing::Level::INFO, "batch_msm_cpu_only");
             let _guard = span.enter();
-            return scalar_batches
+            return polys
                 .into_par_iter()
-                .map(|scalars| Self::inner_msm(bases, None, scalars, false, None).unwrap())
+                .map(|poly| Self::msm(bases, None, poly, None).unwrap())
                 .collect();
         }
 
         // Split scalar batches into CPU and GPU workloads
         let span = tracing::span!(tracing::Level::INFO, "group_scalar_indices_parallel");
         let _guard = span.enter();
-        let (cpu_slices, gpu_slices): (Vec<_>, Vec<_>) = scalar_batches
-            .par_iter()
-            .enumerate()
-            .partition_map(|(i, scalar_slice)| {
-                let msm_type = MsmType::from_scalars::<Self>(scalar_slice);
-                if use_icicle(Some(allow_icicle && msm_type.prefers_icicle())) {
-                    Either::Right((i, msm_type, *scalar_slice))
+        let (cpu_batch, gpu_batch): (Vec<_>, Vec<_>) =
+            polys.par_iter().enumerate().partition_map(|(i, poly)| {
+                let max_num_bits = poly.max_num_bits();
+                if use_icicle && max_num_bits > 10 {
+                    Either::Right((i, max_num_bits, *poly))
                 } else {
-                    Either::Left((i, msm_type, *scalar_slice))
+                    Either::Left((i, max_num_bits, *poly))
                 }
             });
         drop(_guard);
         drop(span);
-        let mut results = vec![Self::zero(); scalar_batches.len()];
+        let mut results = vec![Self::zero(); polys.len()];
 
         // Handle CPU computations in parallel
         let span = tracing::span!(tracing::Level::INFO, "batch_msm_cpu");
         let _guard = span.enter();
-        let cpu_results: Vec<(usize, Self)> = cpu_slices
+        let cpu_results: Vec<(usize, Self)> = cpu_batch
             .into_par_iter()
-            .map(|(i, msm_type, scalars)| {
+            .map(|(i, max_num_bits, poly)| {
                 (
                     i,
-                    Self::msm_with_type(bases, None, scalars, msm_type).unwrap(),
+                    Self::msm(bases, None, poly, Some(max_num_bits as usize)).unwrap(),
                 )
             })
             .collect();
@@ -355,7 +275,7 @@
         }
 
         // Handle GPU computations if available
-        if !gpu_slices.is_empty() && use_icicle(Some(allow_icicle)) {
+        if !gpu_batch.is_empty() && use_icicle {
             #[cfg(feature = "icicle")]
             {
                 let span = tracing::span!(tracing::Level::INFO, "batch_msms_gpu");
@@ -367,11 +287,11 @@
                 });
 
                 // includes putting the scalars and bases on device
-                let slice_bit_size = 256 * gpu_slices[0].2.len() * 2;
+                let slice_bit_size = 256 * gpu_batch[0].2.len() * 2;
                 let slices_at_a_time = total_memory_bits() / slice_bit_size;
 
                 // Process GPU batches with memory constraints
-                for work_chunk in gpu_slices.chunks(slices_at_a_time) {
+                for work_chunk in gpu_batch.chunks(slices_at_a_time) {
                     let (scalar_types, chunk_scalars): (Vec<_>, Vec<&[Self::ScalarField]>) =
                         work_chunk
                             .par_iter()
@@ -380,7 +300,7 @@
 
                     let max_scalar_type = scalar_types.par_iter().max().unwrap();
                     let batch_results =
-                        icicle_batch_msm::<Self>(gpu_bases, &chunk_scalars, *max_scalar_type);
+                        icicle_batch_msm(gpu_bases, &chunk_scalars, *max_scalar_type);
 
                     // Store GPU results using original indices
                     for ((original_idx, _, _), result) in work_chunk.iter().zip(batch_results) {
@@ -406,12 +326,14 @@
     }
 }
 
-fn use_icicle(additional_conditions: Option<bool>) -> bool {
-    let additional = additional_conditions.unwrap_or(true);
-    icicle_init() && additional
-}
-
-fn map_field_elements_to_u16<V: VariableBaseMSM>(field_elements: &[V::ScalarField]) -> Vec<u16> {
+pub fn use_icicle() -> bool {
+    #[cfg(feature = "icicle")]
+    return icicle_init();
+    #[cfg(not(feature = "icicle"))]
+    false
+}
+
+fn map_field_elements_to_u16<F: PrimeField>(field_elements: &[F]) -> Vec<u16> {
     field_elements
         .par_iter()
         .map(|s| {
@@ -422,7 +344,7 @@
         .collect::<Vec<_>>()
 }
 
-fn map_field_elements_to_u64<V: VariableBaseMSM>(field_elements: &[V::ScalarField]) -> Vec<u64> {
+fn map_field_elements_to_u64<F: PrimeField>(field_elements: &[F]) -> Vec<u64> {
     field_elements
         .par_iter()
         .map(|s| {
@@ -435,9 +357,9 @@
 
 // Compute msm using windowed non-adjacent form
 #[tracing::instrument(skip_all)]
-fn msm_bigint_wnaf<V: VariableBaseMSM>(
+fn msm_bigint_wnaf<F: JoltField + PrimeField, V: VariableBaseMSM<ScalarField = F>>(
     bases: &[V::MulBase],
-    scalars: &[<V::ScalarField as PrimeField>::BigInt],
+    scalars: &[<F as PrimeField>::BigInt],
     max_num_bits: usize,
 ) -> V {
     let c = if bases.len() < 32 {
@@ -495,9 +417,9 @@
 }
 
 /// Optimized implementation of multi-scalar multiplication.
-fn msm_bigint<V: VariableBaseMSM>(
+fn msm_bigint<F: JoltField + PrimeField, V: VariableBaseMSM<ScalarField = F>>(
     bases: &[V::MulBase],
-    scalars: &[<V::ScalarField as PrimeField>::BigInt],
+    scalars: &[<F as PrimeField>::BigInt],
     max_num_bits: usize,
 ) -> V {
     let scalars_and_bases_iter = scalars.iter().zip(bases).filter(|(s, _)| !s.is_zero());
@@ -633,75 +555,36 @@
     })
 }
 
-// Compute msm using windowed non-adjacent form
+/// Optimized implementation of multi-scalar multiplication.
 #[tracing::instrument(skip_all)]
-fn msm_u64_wnaf<V, T>(bases: &[V::MulBase], scalars: &[T], max_num_bits: usize) -> V
+fn msm_medium<F, V, T>(
+    bases: &[V::MulBase],
+    _gpu_bases: Option<&[GpuBaseType<V>]>,
+    scalars: &[T],
+    max_num_bits: usize,
+    use_icicle: bool,
+) -> V
 where
-    V: VariableBaseMSM,
+    F: JoltField,
+    V: VariableBaseMSM<ScalarField = F>,
     T: Into<u64> + Zero + Copy + Sync,
 {
-    let c = if bases.len() < 32 {
-        3
-    } else {
-        ln_without_floats(bases.len()) + 2
-    };
-
-    let digits_count = max_num_bits.div_ceil(c);
-    let scalar_digits = scalars
-        .into_par_iter()
-        .flat_map_iter(|s| make_digits_u64((*s).into(), c, max_num_bits))
-        .collect::<Vec<_>>();
-    let zero = V::zero();
-
-    let window_sums: Vec<_> = (0..digits_count)
-        .into_par_iter()
-        .map(|i| {
-            let mut buckets = vec![zero; 1 << c];
-            for (digits, base) in scalar_digits.chunks(digits_count).zip(bases) {
-                // digits is the digits thing of the first scalar?
-                let scalar = digits[i];
-                match 0.cmp(&scalar) {
-                    Ordering::Less => buckets[(scalar - 1) as usize] += base,
-                    Ordering::Greater => buckets[(-scalar - 1) as usize] -= base,
-                    Ordering::Equal => (),
-                }
-            }
-
-            let mut running_sum = V::zero();
-            let mut res = V::zero();
-            buckets.iter().rev().for_each(|b| {
-                running_sum += b;
-                res += &running_sum;
+    if use_icicle {
+        #[cfg(feature = "icicle")]
+        {
+            let mut backup = vec![];
+            let gpu_bases = _gpu_bases.unwrap_or_else(|| {
+                backup = Self::get_gpu_bases(bases);
+                &backup
             });
-            res
-        })
-        .collect();
-
-    // We store the sum for the lowest window.
-    let lowest = *window_sums.first().unwrap();
-
-    // We're traversing windows from high to low.
-    let result = lowest
-        + window_sums[1..]
-            .iter()
-            .rev()
-            .fold(zero, |mut total, sum_i| {
-                total += sum_i;
-                for _ in 0..c {
-                    total.double_in_place();
-                }
-                total
-            });
-    result
-}
-
-/// Optimized implementation of multi-scalar multiplication.
-#[tracing::instrument(skip_all)]
-fn msm_u64<V, T>(bases: &[V::MulBase], scalars: &[T], max_num_bits: usize) -> V
-where
-    V: VariableBaseMSM,
-    T: Into<u64> + Zero + Copy + Sync,
-{
+            return icicle_msm::<Self>(_gpu_bases, scalars, max_num_bits);
+        }
+        #[cfg(not(feature = "icicle"))]
+        {
+            unreachable!("icicle_init must not return true without the icicle feature");
+        }
+    }
+
     let c = if bases.len() < 32 {
         3
     } else {
@@ -790,7 +673,10 @@
 }
 
 #[tracing::instrument(skip_all)]
-fn msm_binary<V: VariableBaseMSM, T: Integer>(bases: &[V::MulBase], scalars: &[T]) -> V {
+fn msm_binary<F: JoltField, V: VariableBaseMSM<ScalarField = F>, T: Integer>(
+    bases: &[V::MulBase],
+    scalars: &[T],
+) -> V {
     scalars
         .iter()
         .zip(bases)
@@ -800,9 +686,10 @@
 }
 
 #[tracing::instrument(skip_all)]
-fn msm_small<V, T>(bases: &[V::MulBase], scalars: &[T], max_num_bits: usize) -> V
+fn msm_small<F, V, T>(bases: &[V::MulBase], scalars: &[T], max_num_bits: usize) -> V
 where
-    V: VariableBaseMSM,
+    F: JoltField,
+    V: VariableBaseMSM<ScalarField = F>,
     T: Into<u64> + Zero + Copy,
 {
     let num_buckets: usize = 1 << max_num_bits;
@@ -859,32 +746,4 @@
 fn ln_without_floats(a: usize) -> usize {
     // log2(a) * ln(2)
     (ark_std::log2(a) * 69 / 100) as usize
-}
-
-#[cfg(test)]
-mod tests {
-    use crate::msm::MsmType;
-
-    #[test]
-    fn test_msm_type_conversion() {
-        let msm_type = MsmType::from_u32(0);
-        assert_eq!(msm_type, MsmType::Zero);
-        assert_eq!(msm_type.num_bits(), 0);
-
-        let msm_type = MsmType::from_u32(1);
-        assert_eq!(msm_type, MsmType::One);
-        assert_eq!(msm_type.num_bits(), 1);
-
-        let msm_type = MsmType::from_u32(2);
-        assert_eq!(msm_type, MsmType::Small(2));
-        assert_eq!(msm_type.num_bits(), 2);
-
-        let msm_type = MsmType::from_u32(11);
-        assert_eq!(msm_type, MsmType::Medium(11));
-        assert_eq!(msm_type.num_bits(), 11);
-
-        let msm_type = MsmType::from_u32(65);
-        assert_eq!(msm_type, MsmType::Large(65));
-        assert_eq!(msm_type.num_bits(), 65);
-    }
 }